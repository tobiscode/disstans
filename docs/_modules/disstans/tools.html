<!DOCTYPE html>
<html class="writer-html5" lang="en" >
<head>
  <meta charset="utf-8" />
  <meta name="viewport" content="width=device-width, initial-scale=1.0" />
<<<<<<< HEAD
  <title>disstans.tools &mdash; DISSTANS 1.2-beta documentation</title>
=======
  <title>disstans.tools &mdash; DISSTANS 1.1.1 documentation</title>
>>>>>>> 0f811672
      <link rel="stylesheet" href="../../_static/pygments.css" type="text/css" />
      <link rel="stylesheet" href="../../_static/css/theme.css" type="text/css" />
    <link rel="shortcut icon" href="../../_static/favicon.ico"/>
  <!--[if lt IE 9]>
    <script src="../../_static/js/html5shiv.min.js"></script>
  <![endif]-->
  
        <script data-url_root="../../" id="documentation_options" src="../../_static/documentation_options.js"></script>
        <script src="../../_static/jquery.js"></script>
        <script src="../../_static/underscore.js"></script>
        <script src="../../_static/_sphinx_javascript_frameworks_compat.js"></script>
        <script src="../../_static/doctools.js"></script>
        <script src="../../_static/copybutton.js"></script>
    <script src="../../_static/js/theme.js"></script>
    <link rel="index" title="Index" href="../../genindex.html" />
    <link rel="search" title="Search" href="../../search.html" /> 
</head>

<body class="wy-body-for-nav"> 
  <div class="wy-grid-for-nav">
    <nav data-toggle="wy-nav-shift" class="wy-nav-side">
      <div class="wy-side-scroll">
        <div class="wy-side-nav-search" >
            <a href="../../index.html">
            <img src="../../_static/logo.png" class="logo" alt="Logo"/>
          </a>
              <div class="version">
<<<<<<< HEAD
                1.2-beta
=======
                1.1.1
>>>>>>> 0f811672
              </div>
<div role="search">
  <form id="rtd-search-form" class="wy-form" action="../../search.html" method="get">
    <input type="text" name="q" placeholder="Search docs" />
    <input type="hidden" name="check_keywords" value="yes" />
    <input type="hidden" name="area" value="default" />
  </form>
</div>
        </div><div class="wy-menu wy-menu-vertical" data-spy="affix" role="navigation" aria-label="Navigation menu">
              <p class="caption" role="heading"><span class="caption-text">User Guide</span></p>
<ul>
<li class="toctree-l1"><a class="reference internal" href="../../installation.html">Installation &amp; Updates</a><ul>
<li class="toctree-l2"><a class="reference internal" href="../../installation.html#minimal-installation">Minimal installation</a></li>
<li class="toctree-l2"><a class="reference internal" href="../../installation.html#full-development-installation">Full development installation</a></li>
<li class="toctree-l2"><a class="reference internal" href="../../installation.html#updates">Updates</a></li>
</ul>
</li>
<li class="toctree-l1"><a class="reference internal" href="../../tutorials.html">Tutorials</a><ul>
<li class="toctree-l2"><a class="reference internal" href="../../tutorials/tutorial_1.html">Tutorial 1: The first synthetic station</a><ul>
<li class="toctree-l3"><a class="reference internal" href="../../tutorials/tutorial_1.html#building-a-model-collection">Building a Model collection</a></li>
<li class="toctree-l3"><a class="reference internal" href="../../tutorials/tutorial_1.html#creating-timeseries-objects">Creating Timeseries objects</a></li>
<li class="toctree-l3"><a class="reference internal" href="../../tutorials/tutorial_1.html#fitting-the-models">Fitting the models</a></li>
<li class="toctree-l3"><a class="reference internal" href="../../tutorials/tutorial_1.html#plotting-the-fit-and-residuals">Plotting the fit and residuals</a></li>
</ul>
</li>
<li class="toctree-l2"><a class="reference internal" href="../../tutorials/tutorial_2.html">Tutorial 2: Advanced Models and Fitting</a><ul>
<li class="toctree-l3"><a class="reference internal" href="../../tutorials/tutorial_2.html#creating-more-complex-synthetic-data">Creating more complex synthetic data</a></li>
<li class="toctree-l3"><a class="reference internal" href="../../tutorials/tutorial_2.html#spline-models-for-transients">Spline models for transients</a></li>
<li class="toctree-l3"><a class="reference internal" href="../../tutorials/tutorial_2.html#building-a-network">Building a Network</a></li>
<li class="toctree-l3"><a class="reference internal" href="../../tutorials/tutorial_2.html#fitting-an-entire-network">Fitting an entire network</a></li>
<li class="toctree-l3"><a class="reference internal" href="../../tutorials/tutorial_2.html#advanced-plotting">Advanced plotting</a></li>
<li class="toctree-l3"><a class="reference internal" href="../../tutorials/tutorial_2.html#repeat-with-l2-regularization">Repeat with L2 regularization</a></li>
<li class="toctree-l3"><a class="reference internal" href="../../tutorials/tutorial_2.html#repeat-with-l1-regularization">Repeat with L1 regularization</a></li>
<li class="toctree-l3"><a class="reference internal" href="../../tutorials/tutorial_2.html#adding-reweighting-iterations">Adding reweighting iterations</a></li>
<li class="toctree-l3"><a class="reference internal" href="../../tutorials/tutorial_2.html#comparing-specific-parameters">Comparing specific parameters</a></li>
</ul>
</li>
<li class="toctree-l2"><a class="reference internal" href="../../tutorials/tutorial_3.html">Tutorial 3: Incorporating Spatial Coherence</a><ul>
<li class="toctree-l3"><a class="reference internal" href="../../tutorials/tutorial_3.html#preparations">Preparations</a></li>
<li class="toctree-l3"><a class="reference internal" href="../../tutorials/tutorial_3.html#dreaming-up-a-network">Dreaming up a network</a></li>
<li class="toctree-l3"><a class="reference internal" href="../../tutorials/tutorial_3.html#fantasizing-data">Fantasizing data</a></li>
<li class="toctree-l3"><a class="reference internal" href="../../tutorials/tutorial_3.html#removing-the-common-mode-error">Removing the Common Mode Error</a></li>
<li class="toctree-l3"><a class="reference internal" href="../../tutorials/tutorial_3.html#fitting-the-data-using-reweighted-l1-regularization">Fitting the data using reweighted L1 regularization</a></li>
<li class="toctree-l3"><a class="reference internal" href="../../tutorials/tutorial_3.html#fitting-the-data-using-a-spatially-aware-l1-reweighting">Fitting the data using a spatially-aware L1 reweighting</a></li>
<li class="toctree-l3"><a class="reference internal" href="../../tutorials/tutorial_3.html#finding-unmodeled-jumps">Finding unmodeled jumps</a></li>
<li class="toctree-l3"><a class="reference internal" href="../../tutorials/tutorial_3.html#statistics-of-spatial-reweighting">Statistics of spatial reweighting</a></li>
<li class="toctree-l3"><a class="reference internal" href="../../tutorials/tutorial_3.html#model-parameter-correlations">Model parameter correlations</a></li>
<li class="toctree-l3"><a class="reference internal" href="../../tutorials/tutorial_3.html#transient-visualization-with-worm-plots">Transient visualization with worm plots</a></li>
<li class="toctree-l3"><a class="reference internal" href="../../tutorials/tutorial_3.html#secular-velocity-comparisons">Secular velocity comparisons</a></li>
</ul>
</li>
<li class="toctree-l2"><a class="reference internal" href="../../tutorials/tutorial_4.html">Tutorial 4: The use and estimation of covariance</a><ul>
<li class="toctree-l3"><a class="reference internal" href="../../tutorials/tutorial_4.html#making-a-noisy-network">Making a noisy network</a></li>
<li class="toctree-l3"><a class="reference internal" href="../../tutorials/tutorial_4.html#fitting-the-models-with-the-spatial-l0-solver">Fitting the models with the spatial L0 solver</a></li>
<li class="toctree-l3"><a class="reference internal" href="../../tutorials/tutorial_4.html#quality-of-the-fits">Quality of the fits</a></li>
<li class="toctree-l3"><a class="reference internal" href="../../tutorials/tutorial_4.html#correlation-of-parameters">Correlation of parameters</a></li>
<li class="toctree-l3"><a class="reference internal" href="../../tutorials/tutorial_4.html#simple-linear-regression-with-restricted-spline-set">Simple linear regression with restricted spline set</a></li>
<li class="toctree-l3"><a class="reference internal" href="../../tutorials/tutorial_4.html#empirical-covariance-estimation">Empirical covariance estimation</a></li>
</ul>
</li>
<li class="toctree-l2"><a class="reference internal" href="../../tutorials/tutorial_5.html">Tutorial 5: Signal Recovery at Low SNR</a><ul>
<li class="toctree-l3"><a class="reference internal" href="../../tutorials/tutorial_5.html#preparations">Preparations</a></li>
<li class="toctree-l3"><a class="reference internal" href="../../tutorials/tutorial_5.html#defining-the-variables-and-hyperparameter-space">Defining the variables and hyperparameter space</a></li>
<li class="toctree-l3"><a class="reference internal" href="../../tutorials/tutorial_5.html#running-test-cases">Running test cases</a></li>
<li class="toctree-l3"><a class="reference internal" href="../../tutorials/tutorial_5.html#results">Results</a></li>
</ul>
</li>
</ul>
</li>
<li class="toctree-l1"><a class="reference internal" href="../../examples.html">Examples</a><ul>
<li class="toctree-l2"><a class="reference internal" href="../../examples/example_1.html">Example 1: Long Valley Caldera Transient Motions</a><ul>
<li class="toctree-l3"><a class="reference internal" href="../../examples/example_1.html#preparations">Preparations</a><ul>
<li class="toctree-l4"><a class="reference internal" href="../../examples/example_1.html#getting-data">Getting data</a></li>
<li class="toctree-l4"><a class="reference internal" href="../../examples/example_1.html#building-the-network">Building the network</a></li>
</ul>
</li>
<li class="toctree-l3"><a class="reference internal" href="../../examples/example_1.html#cleaning-the-timeseries">Cleaning the timeseries</a><ul>
<li class="toctree-l4"><a class="reference internal" href="../../examples/example_1.html#outlier-and-cme-removal">Outlier and CME removal</a></li>
<li class="toctree-l4"><a class="reference internal" href="../../examples/example_1.html#first-pass-major-steps-and-noisy-periods">First pass: major steps and noisy periods</a></li>
<li class="toctree-l4"><a class="reference internal" href="../../examples/example_1.html#second-pass-minor-catalog-based-steps">Second pass: minor, catalog-based steps</a></li>
</ul>
</li>
<li class="toctree-l3"><a class="reference internal" href="../../examples/example_1.html#model-parameter-estimation">Model parameter estimation</a></li>
<li class="toctree-l3"><a class="reference internal" href="../../examples/example_1.html#modeled-horizontal-transient-motion">Modeled horizontal transient motion</a></li>
<li class="toctree-l3"><a class="reference internal" href="../../examples/example_1.html#modeled-vertical-seasonal-motion">Modeled vertical seasonal motion</a></li>
<li class="toctree-l3"><a class="reference internal" href="../../examples/example_1.html#comparison-of-secular-velocities">Comparison of secular velocities</a></li>
<li class="toctree-l3"><a class="reference internal" href="../../examples/example_1.html#final-considerations">Final considerations</a></li>
<li class="toctree-l3"><a class="reference internal" href="../../examples/example_1.html#references">References</a></li>
</ul>
</li>
<li class="toctree-l2"><a class="reference internal" href="../../examples/example_2.html">Example 2: Long Valley Caldera Comparisons</a><ul>
<li class="toctree-l3"><a class="reference internal" href="../../examples/example_2.html#preparations">Preparations</a></li>
<li class="toctree-l3"><a class="reference internal" href="../../examples/example_2.html#homogenous-translation-rotation-and-strain">Homogenous translation, rotation, and strain</a></li>
<li class="toctree-l3"><a class="reference internal" href="../../examples/example_2.html#rotation-about-an-euler-pole">Rotation about an Euler pole</a></li>
<li class="toctree-l3"><a class="reference internal" href="../../examples/example_2.html#comparison-of-different-methods">Comparison of different methods</a></li>
<li class="toctree-l3"><a class="reference internal" href="../../examples/example_2.html#loading-other-different-datasets">Loading other different datasets</a></li>
<li class="toctree-l3"><a class="reference internal" href="../../examples/example_2.html#north-american-reference-frame">North American reference frame</a></li>
<li class="toctree-l3"><a class="reference internal" href="../../examples/example_2.html#estimate-euler-poles-for-datasets">Estimate Euler poles for datasets</a></li>
<li class="toctree-l3"><a class="reference internal" href="../../examples/example_2.html#map-view-comparison-of-datasets">Map view comparison of datasets</a></li>
<li class="toctree-l3"><a class="reference internal" href="../../examples/example_2.html#quantitative-comparison-of-datasets">Quantitative comparison of datasets</a></li>
<li class="toctree-l3"><a class="reference internal" href="../../examples/example_2.html#references">References</a></li>
</ul>
</li>
</ul>
</li>
</ul>
<p class="caption" role="heading"><span class="caption-text">API Documentation</span></p>
<ul>
<li class="toctree-l1"><a class="reference internal" href="../../disstans.html">DISSTANS</a><ul>
<li class="toctree-l2"><a class="reference internal" href="../../disstans/compiled.html">Compiled</a><ul>
<li class="toctree-l3"><a class="reference internal" href="../../disstans/compiled.html#selectpair">selectpair</a></li>
<li class="toctree-l3"><a class="reference internal" href="../../disstans/compiled.html#source-code">Source Code</a></li>
</ul>
</li>
<li class="toctree-l2"><a class="reference internal" href="../../disstans/config.html">Configuration</a></li>
<li class="toctree-l2"><a class="reference internal" href="../../disstans/earthquakes.html">Earthquakes</a></li>
<li class="toctree-l2"><a class="reference internal" href="../../disstans/models.html">Models</a><ul>
<li class="toctree-l3"><a class="reference internal" href="../../disstans/models.html#model-parent-class">Model (Parent Class)</a></li>
<li class="toctree-l3"><a class="reference internal" href="../../disstans/models.html#model-collection">Model Collection</a></li>
<li class="toctree-l3"><a class="reference internal" href="../../disstans/models.html#fit-collection">Fit Collection</a></li>
<li class="toctree-l3"><a class="reference internal" href="../../disstans/models.html#basic-models">Basic Models</a><ul>
<li class="toctree-l4"><a class="reference internal" href="../../disstans/models.html#arctangent">Arctangent</a></li>
<li class="toctree-l4"><a class="reference internal" href="../../disstans/models.html#exponential">Exponential</a></li>
<li class="toctree-l4"><a class="reference internal" href="../../disstans/models.html#hyperbolic-tangent">Hyperbolic Tangent</a></li>
<li class="toctree-l4"><a class="reference internal" href="../../disstans/models.html#logarithmic">Logarithmic</a></li>
<li class="toctree-l4"><a class="reference internal" href="../../disstans/models.html#polynomial">Polynomial</a></li>
<li class="toctree-l4"><a class="reference internal" href="../../disstans/models.html#step">Step</a></li>
<li class="toctree-l4"><a class="reference internal" href="../../disstans/models.html#sinusoid">Sinusoid</a></li>
</ul>
</li>
<li class="toctree-l3"><a class="reference internal" href="../../disstans/models.html#spline-models">Spline Models</a><ul>
<li class="toctree-l4"><a class="reference internal" href="../../disstans/models.html#bspline">BSpline</a></li>
<li class="toctree-l4"><a class="reference internal" href="../../disstans/models.html#ispline">ISpline</a></li>
<li class="toctree-l4"><a class="reference internal" href="../../disstans/models.html#basesplineset">BaseSplineSet</a></li>
<li class="toctree-l4"><a class="reference internal" href="../../disstans/models.html#splineset">SplineSet</a></li>
<li class="toctree-l4"><a class="reference internal" href="../../disstans/models.html#decayingsplineset">DecayingSplineSet</a></li>
<li class="toctree-l4"><a class="reference internal" href="../../disstans/models.html#ampphmodulatedsinusoid">AmpPhModulatedSinusoid</a></li>
</ul>
</li>
</ul>
</li>
<li class="toctree-l2"><a class="reference internal" href="../../disstans/network.html">Network</a></li>
<li class="toctree-l2"><a class="reference internal" href="../../disstans/processing.html">Processing</a><ul>
<li class="toctree-l3"><a class="reference internal" href="../../disstans/processing.html#unwrap-dict-and-ts">unwrap_dict_and_ts</a></li>
<li class="toctree-l3"><a class="reference internal" href="../../disstans/processing.html#functions">Functions</a><ul>
<li class="toctree-l4"><a class="reference internal" href="../../disstans/processing.html#clean">clean</a></li>
<li class="toctree-l4"><a class="reference internal" href="../../disstans/processing.html#decompose">decompose</a></li>
<li class="toctree-l4"><a class="reference internal" href="../../disstans/processing.html#median">median</a></li>
<li class="toctree-l4"><a class="reference internal" href="../../disstans/processing.html#midas">midas</a></li>
</ul>
</li>
<li class="toctree-l3"><a class="reference internal" href="../../disstans/processing.html#classes">Classes</a><ul>
<li class="toctree-l4"><a class="reference internal" href="../../disstans/processing.html#stepdetector">StepDetector</a></li>
</ul>
</li>
</ul>
</li>
<li class="toctree-l2"><a class="reference internal" href="../../disstans/solvers.html">Solvers</a><ul>
<li class="toctree-l3"><a class="reference internal" href="../../disstans/solvers.html#solution-object">Solution Object</a></li>
<li class="toctree-l3"><a class="reference internal" href="../../disstans/solvers.html#solver-functions">Solver Functions</a><ul>
<li class="toctree-l4"><a class="reference internal" href="../../disstans/solvers.html#lasso-regression">lasso_regression</a></li>
<li class="toctree-l4"><a class="reference internal" href="../../disstans/solvers.html#linear-regression">linear_regression</a></li>
<li class="toctree-l4"><a class="reference internal" href="../../disstans/solvers.html#ridge-regression">ridge_regression</a></li>
</ul>
</li>
<li class="toctree-l3"><a class="reference internal" href="../../disstans/solvers.html#reweighting-functions">Reweighting Functions</a><ul>
<li class="toctree-l4"><a class="reference internal" href="../../disstans/solvers.html#reweightingfunction">ReweightingFunction</a></li>
<li class="toctree-l4"><a class="reference internal" href="../../disstans/solvers.html#inversereweighting">InverseReweighting</a></li>
<li class="toctree-l4"><a class="reference internal" href="../../disstans/solvers.html#inversesquaredreweighting">InverseSquaredReweighting</a></li>
<li class="toctree-l4"><a class="reference internal" href="../../disstans/solvers.html#logarithmicreweighting">LogarithmicReweighting</a></li>
</ul>
</li>
</ul>
</li>
<li class="toctree-l2"><a class="reference internal" href="../../disstans/station.html">Station</a></li>
<li class="toctree-l2"><a class="reference internal" href="../../disstans/timeseries.html">Timeseries</a><ul>
<li class="toctree-l3"><a class="reference internal" href="../../disstans/timeseries.html#timeseries-parent-class">Timeseries (Parent Class)</a></li>
<li class="toctree-l3"><a class="reference internal" href="../../disstans/timeseries.html#specialized-classes">Specialized Classes</a><ul>
<li class="toctree-l4"><a class="reference internal" href="../../disstans/timeseries.html#gipsytimeseries">GipsyTimeseries</a></li>
<li class="toctree-l4"><a class="reference internal" href="../../disstans/timeseries.html#unrtimeseries">UNRTimeseries</a></li>
</ul>
</li>
</ul>
</li>
<li class="toctree-l2"><a class="reference internal" href="../../disstans/tools.html">Tools</a><ul>
<li class="toctree-l3"><a class="reference internal" href="../../disstans/tools.html#functions">Functions</a><ul>
<li class="toctree-l4"><a class="reference internal" href="../../disstans/tools.html#block-permutation">block_permutation</a></li>
<li class="toctree-l4"><a class="reference internal" href="../../disstans/tools.html#cov2corr">cov2corr</a></li>
<li class="toctree-l4"><a class="reference internal" href="../../disstans/tools.html#create-powerlaw-noise">create_powerlaw_noise</a></li>
<li class="toctree-l4"><a class="reference internal" href="../../disstans/tools.html#date2decyear">date2decyear</a></li>
<li class="toctree-l4"><a class="reference internal" href="../../disstans/tools.html#download-unr-data">download_unr_data</a></li>
<li class="toctree-l4"><a class="reference internal" href="../../disstans/tools.html#estimate-euler-pole">estimate_euler_pole</a></li>
<li class="toctree-l4"><a class="reference internal" href="../../disstans/tools.html#eulerpole2rotvec">eulerpole2rotvec</a></li>
<li class="toctree-l4"><a class="reference internal" href="../../disstans/tools.html#full-cov-mat-to-columns">full_cov_mat_to_columns</a></li>
<li class="toctree-l4"><a class="reference internal" href="../../disstans/tools.html#get-cov-dims">get_cov_dims</a></li>
<li class="toctree-l4"><a class="reference internal" href="../../disstans/tools.html#make-cov-index-map">make_cov_index_map</a></li>
<li class="toctree-l4"><a class="reference internal" href="../../disstans/tools.html#get-cov-indices">get_cov_indices</a></li>
<li class="toctree-l4"><a class="reference internal" href="../../disstans/tools.html#get-hom-vel-strain-rot">get_hom_vel_strain_rot</a></li>
<li class="toctree-l4"><a class="reference internal" href="../../disstans/tools.html#parallelize">parallelize</a></li>
<li class="toctree-l4"><a class="reference internal" href="../../disstans/tools.html#parse-maintenance-table">parse_maintenance_table</a></li>
<li class="toctree-l4"><a class="reference internal" href="../../disstans/tools.html#parse-unr-steps">parse_unr_steps</a></li>
<li class="toctree-l4"><a class="reference internal" href="../../disstans/tools.html#r-ecef2enu">R_ecef2enu</a></li>
<li class="toctree-l4"><a class="reference internal" href="../../disstans/tools.html#r-enu2ecef">R_enu2ecef</a></li>
<li class="toctree-l4"><a class="reference internal" href="../../disstans/tools.html#rotvec2eulerpole">rotvec2eulerpole</a></li>
<li class="toctree-l4"><a class="reference internal" href="../../disstans/tools.html#strain-rotation-invariants">strain_rotation_invariants</a></li>
<li class="toctree-l4"><a class="reference internal" href="../../disstans/tools.html#tvec-to-numpycol">tvec_to_numpycol</a></li>
<li class="toctree-l4"><a class="reference internal" href="../../disstans/tools.html#weighted-median">weighted_median</a></li>
</ul>
</li>
<li class="toctree-l3"><a class="reference internal" href="../../disstans/tools.html#classes">Classes</a><ul>
<li class="toctree-l4"><a class="reference internal" href="../../disstans/tools.html#click">Click</a></li>
<li class="toctree-l4"><a class="reference internal" href="../../disstans/tools.html#rinexdataholding">RINEXDataHolding</a></li>
<li class="toctree-l4"><a class="reference internal" href="../../disstans/tools.html#timedelta">Timedelta</a></li>
</ul>
</li>
</ul>
</li>
</ul>
</li>
</ul>

        </div>
      </div>
    </nav>

    <section data-toggle="wy-nav-shift" class="wy-nav-content-wrap"><nav class="wy-nav-top" aria-label="Mobile navigation menu" >
          <i data-toggle="wy-nav-top" class="fa fa-bars"></i>
          <a href="../../index.html">DISSTANS</a>
      </nav>

      <div class="wy-nav-content">
        <div class="rst-content">
          <div role="navigation" aria-label="Page navigation">
  <ul class="wy-breadcrumbs">
      <li><a href="../../index.html" class="icon icon-home"></a> &raquo;</li>
          <li><a href="../index.html">Module code</a> &raquo;</li>
      <li>disstans.tools</li>
      <li class="wy-breadcrumbs-aside">
      </li>
  </ul>
  <hr/>
</div>
          <div role="main" class="document" itemscope="itemscope" itemtype="http://schema.org/Article">
           <div itemprop="articleBody">
             
  <h1>Source code for disstans.tools</h1><div class="highlight"><pre>
<span></span><span class="sd">&quot;&quot;&quot;</span>
<span class="sd">This module contains helper functions and classes that are not dependent on</span>
<span class="sd">any of DISSTANS&#39;s classes.</span>

<span class="sd">For more specialized processing functions, see :mod:`~disstans.processing`.</span>
<span class="sd">&quot;&quot;&quot;</span>

<span class="kn">import</span> <span class="nn">os</span>
<span class="kn">import</span> <span class="nn">re</span>
<span class="kn">import</span> <span class="nn">subprocess</span>
<span class="kn">import</span> <span class="nn">numpy</span> <span class="k">as</span> <span class="nn">np</span>
<span class="kn">import</span> <span class="nn">scipy</span> <span class="k">as</span> <span class="nn">sp</span>
<span class="kn">import</span> <span class="nn">scipy.sparse</span> <span class="k">as</span> <span class="nn">sparse</span>
<span class="kn">import</span> <span class="nn">pandas</span> <span class="k">as</span> <span class="nn">pd</span>
<span class="kn">import</span> <span class="nn">matplotlib</span> <span class="k">as</span> <span class="nn">mpl</span>
<span class="kn">import</span> <span class="nn">matplotlib.pyplot</span> <span class="k">as</span> <span class="nn">plt</span>
<span class="kn">import</span> <span class="nn">cartopy.geodesic</span> <span class="k">as</span> <span class="nn">cgeod</span>
<span class="kn">import</span> <span class="nn">cartopy.crs</span> <span class="k">as</span> <span class="nn">ccrs</span>
<span class="kn">import</span> <span class="nn">cartopy.feature</span> <span class="k">as</span> <span class="nn">cfeature</span>
<span class="kn">from</span> <span class="nn">multiprocessing</span> <span class="kn">import</span> <span class="n">Pool</span>
<span class="kn">from</span> <span class="nn">tqdm</span> <span class="kn">import</span> <span class="n">tqdm</span>
<span class="kn">from</span> <span class="nn">urllib</span> <span class="kn">import</span> <span class="n">request</span><span class="p">,</span> <span class="n">error</span>
<span class="kn">from</span> <span class="nn">pathlib</span> <span class="kn">import</span> <span class="n">Path</span>
<span class="kn">from</span> <span class="nn">datetime</span> <span class="kn">import</span> <span class="n">datetime</span><span class="p">,</span> <span class="n">timezone</span>
<span class="kn">from</span> <span class="nn">warnings</span> <span class="kn">import</span> <span class="n">warn</span>
<span class="kn">from</span> <span class="nn">matplotlib.ticker</span> <span class="kn">import</span> <span class="n">FuncFormatter</span>
<span class="kn">from</span> <span class="nn">cmcrameri</span> <span class="kn">import</span> <span class="n">cm</span> <span class="k">as</span> <span class="n">scm</span>
<span class="kn">from</span> <span class="nn">scipy.stats</span> <span class="kn">import</span> <span class="n">circmean</span>

<span class="kn">from</span> <span class="nn">.config</span> <span class="kn">import</span> <span class="n">defaults</span>


<div class="viewcode-block" id="Timedelta"><a class="viewcode-back" href="../../disstans/tools.html#disstans.tools.Timedelta">[docs]</a><span class="k">class</span> <span class="nc">Timedelta</span><span class="p">(</span><span class="n">pd</span><span class="o">.</span><span class="n">Timedelta</span><span class="p">):</span>
<div class="viewcode-block" id="Timedelta.__new__"><a class="viewcode-back" href="../../disstans/tools.html#disstans.tools.Timedelta.__new__">[docs]</a>    <span class="k">def</span> <span class="fm">__new__</span><span class="p">(</span><span class="bp">cls</span><span class="p">,</span> <span class="o">*</span><span class="n">args</span><span class="p">,</span> <span class="o">**</span><span class="n">kwargs</span><span class="p">):</span>
        <span class="sd">&quot;&quot;&quot;</span>
<span class="sd">        DISSTANS Timedelta subclassed from :class:`~pandas.Timedelta` but with support</span>
<span class="sd">        for the ``&#39;Y&#39;`` year time unit, defined as always exactly 365.25 days.</span>
<span class="sd">        Other possible values are:</span>

<span class="sd">        ``W``, ``D``, ``days``, ``day``, ``hours``, ``hour``, ``hr``, ``h``,</span>
<span class="sd">        ``m``, ``minute``, ``min``, ``minutes``, ``T``,</span>
<span class="sd">        ``S``, ``seconds``, ``sec``, ``second``,</span>
<span class="sd">        ``ms``, ``milliseconds``, ``millisecond``, ``milli``, ``millis``, ``L``,</span>
<span class="sd">        ``us``, ``microseconds``, ``microsecond``, ``micro``, ``micros``, ``U``,</span>
<span class="sd">        ``ns``, ``nanoseconds``, ``nano``, ``nanos``, ``nanosecond``, ``N``</span>
<span class="sd">        &quot;&quot;&quot;</span>
        <span class="k">if</span> <span class="p">(</span><span class="nb">len</span><span class="p">(</span><span class="n">args</span><span class="p">)</span> <span class="o">==</span> <span class="mi">2</span><span class="p">)</span> <span class="ow">and</span> <span class="p">(</span><span class="n">args</span><span class="p">[</span><span class="mi">1</span><span class="p">]</span><span class="o">.</span><span class="n">upper</span><span class="p">()</span> <span class="o">==</span> <span class="s2">&quot;Y&quot;</span><span class="p">):</span>
            <span class="n">args</span> <span class="o">=</span> <span class="p">(</span><span class="n">args</span><span class="p">[</span><span class="mi">0</span><span class="p">]</span> <span class="o">*</span> <span class="mf">365.25</span><span class="p">,</span> <span class="s2">&quot;D&quot;</span><span class="p">)</span>
        <span class="k">return</span> <span class="nb">super</span><span class="p">()</span><span class="o">.</span><span class="fm">__new__</span><span class="p">(</span><span class="bp">cls</span><span class="p">,</span> <span class="o">*</span><span class="n">args</span><span class="p">,</span> <span class="o">**</span><span class="n">kwargs</span><span class="p">)</span></div></div>


<div class="viewcode-block" id="Click"><a class="viewcode-back" href="../../disstans/tools.html#disstans.tools.Click">[docs]</a><span class="k">class</span> <span class="nc">Click</span><span class="p">():</span>
    <span class="sd">&quot;&quot;&quot;</span>
<span class="sd">    Class that enables a GUI to distinguish between clicks (mouse press and release)</span>
<span class="sd">    and dragging event (mouse press, move, then release).</span>

<span class="sd">    Parameters</span>
<span class="sd">    ----------</span>
<span class="sd">    ax : matplotlib.axis.Axis</span>
<span class="sd">        Axis on which to look for clicks.</span>
<span class="sd">    func : function</span>
<span class="sd">        Function to call, with the Matplotlib clicking :class:`~matplotlib.backend_bases.Event`</span>
<span class="sd">        as its first argument.</span>
<span class="sd">    button : int, optional</span>
<span class="sd">        Which mouse button to operate on. Defaults to ``1`` (left).</span>
<span class="sd">    &quot;&quot;&quot;</span>
    <span class="k">def</span> <span class="fm">__init__</span><span class="p">(</span><span class="bp">self</span><span class="p">,</span> <span class="n">ax</span><span class="p">,</span> <span class="n">func</span><span class="p">,</span> <span class="n">button</span><span class="o">=</span><span class="mi">1</span><span class="p">):</span>
        <span class="bp">self</span><span class="o">.</span><span class="n">_ax</span> <span class="o">=</span> <span class="n">ax</span>
        <span class="bp">self</span><span class="o">.</span><span class="n">_func</span> <span class="o">=</span> <span class="n">func</span>
        <span class="bp">self</span><span class="o">.</span><span class="n">_button</span> <span class="o">=</span> <span class="n">button</span>
        <span class="bp">self</span><span class="o">.</span><span class="n">_press</span> <span class="o">=</span> <span class="kc">False</span>
        <span class="bp">self</span><span class="o">.</span><span class="n">_move</span> <span class="o">=</span> <span class="kc">False</span>
        <span class="bp">self</span><span class="o">.</span><span class="n">_c1</span> <span class="o">=</span> <span class="bp">self</span><span class="o">.</span><span class="n">_ax</span><span class="o">.</span><span class="n">figure</span><span class="o">.</span><span class="n">canvas</span><span class="o">.</span><span class="n">mpl_connect</span><span class="p">(</span><span class="s1">&#39;button_press_event&#39;</span><span class="p">,</span> <span class="bp">self</span><span class="o">.</span><span class="n">_onpress</span><span class="p">)</span>
        <span class="bp">self</span><span class="o">.</span><span class="n">_c2</span> <span class="o">=</span> <span class="bp">self</span><span class="o">.</span><span class="n">_ax</span><span class="o">.</span><span class="n">figure</span><span class="o">.</span><span class="n">canvas</span><span class="o">.</span><span class="n">mpl_connect</span><span class="p">(</span><span class="s1">&#39;button_release_event&#39;</span><span class="p">,</span> <span class="bp">self</span><span class="o">.</span><span class="n">_onrelease</span><span class="p">)</span>
        <span class="bp">self</span><span class="o">.</span><span class="n">_c3</span> <span class="o">=</span> <span class="bp">self</span><span class="o">.</span><span class="n">_ax</span><span class="o">.</span><span class="n">figure</span><span class="o">.</span><span class="n">canvas</span><span class="o">.</span><span class="n">mpl_connect</span><span class="p">(</span><span class="s1">&#39;motion_notify_event&#39;</span><span class="p">,</span> <span class="bp">self</span><span class="o">.</span><span class="n">_onmove</span><span class="p">)</span>

    <span class="k">def</span> <span class="fm">__del__</span><span class="p">(</span><span class="bp">self</span><span class="p">):</span>
        <span class="k">for</span> <span class="n">cid</span> <span class="ow">in</span> <span class="p">[</span><span class="bp">self</span><span class="o">.</span><span class="n">_c1</span><span class="p">,</span> <span class="bp">self</span><span class="o">.</span><span class="n">_c2</span><span class="p">,</span> <span class="bp">self</span><span class="o">.</span><span class="n">_c3</span><span class="p">]:</span>
            <span class="bp">self</span><span class="o">.</span><span class="n">_ax</span><span class="o">.</span><span class="n">figure</span><span class="o">.</span><span class="n">canvas</span><span class="o">.</span><span class="n">mpl_disconnect</span><span class="p">(</span><span class="n">cid</span><span class="p">)</span>

    <span class="k">def</span> <span class="nf">_onclick</span><span class="p">(</span><span class="bp">self</span><span class="p">,</span> <span class="n">event</span><span class="p">):</span>
        <span class="k">if</span> <span class="n">event</span><span class="o">.</span><span class="n">inaxes</span> <span class="o">==</span> <span class="bp">self</span><span class="o">.</span><span class="n">_ax</span><span class="p">:</span>
            <span class="k">if</span> <span class="n">event</span><span class="o">.</span><span class="n">button</span> <span class="o">==</span> <span class="bp">self</span><span class="o">.</span><span class="n">_button</span><span class="p">:</span>
                <span class="bp">self</span><span class="o">.</span><span class="n">_func</span><span class="p">(</span><span class="n">event</span><span class="p">)</span>

    <span class="k">def</span> <span class="nf">_onpress</span><span class="p">(</span><span class="bp">self</span><span class="p">,</span> <span class="n">event</span><span class="p">):</span>
        <span class="bp">self</span><span class="o">.</span><span class="n">_press</span> <span class="o">=</span> <span class="kc">True</span>

    <span class="k">def</span> <span class="nf">_onmove</span><span class="p">(</span><span class="bp">self</span><span class="p">,</span> <span class="n">event</span><span class="p">):</span>
        <span class="k">if</span> <span class="bp">self</span><span class="o">.</span><span class="n">_press</span><span class="p">:</span>
            <span class="bp">self</span><span class="o">.</span><span class="n">_move</span> <span class="o">=</span> <span class="kc">True</span>

    <span class="k">def</span> <span class="nf">_onrelease</span><span class="p">(</span><span class="bp">self</span><span class="p">,</span> <span class="n">event</span><span class="p">):</span>
        <span class="k">if</span> <span class="bp">self</span><span class="o">.</span><span class="n">_press</span> <span class="ow">and</span> <span class="ow">not</span> <span class="bp">self</span><span class="o">.</span><span class="n">_move</span><span class="p">:</span>
            <span class="bp">self</span><span class="o">.</span><span class="n">_onclick</span><span class="p">(</span><span class="n">event</span><span class="p">)</span>
        <span class="bp">self</span><span class="o">.</span><span class="n">_press</span> <span class="o">=</span> <span class="kc">False</span>
        <span class="bp">self</span><span class="o">.</span><span class="n">_move</span> <span class="o">=</span> <span class="kc">False</span></div>


<div class="viewcode-block" id="tvec_to_numpycol"><a class="viewcode-back" href="../../disstans/tools.html#disstans.tools.tvec_to_numpycol">[docs]</a><span class="k">def</span> <span class="nf">tvec_to_numpycol</span><span class="p">(</span><span class="n">timevector</span><span class="p">,</span> <span class="n">t_reference</span><span class="o">=</span><span class="kc">None</span><span class="p">,</span> <span class="n">time_unit</span><span class="o">=</span><span class="s1">&#39;D&#39;</span><span class="p">):</span>
    <span class="sd">&quot;&quot;&quot;</span>
<span class="sd">    Converts a Pandas timestamp series into a NumPy array of relative</span>
<span class="sd">    time to a reference time in the given time unit.</span>

<span class="sd">    Parameters</span>
<span class="sd">    ----------</span>
<span class="sd">    timevector : pandas.Series, pandas.DatetimeIndex</span>
<span class="sd">        :class:`~pandas.Series` of :class:`~pandas.Timestamp` or alternatively a</span>
<span class="sd">        :class:`~pandas.DatetimeIndex` of when to evaluate the model.</span>
<span class="sd">    t_reference : str or pandas.Timestamp, optional</span>
<span class="sd">        Reference :class:`~pandas.Timestamp` or datetime-like string</span>
<span class="sd">        that can be converted to one.</span>
<span class="sd">        Defaults to the first element of ``timevector``.</span>
<span class="sd">    time_unit : str, optional</span>
<span class="sd">        Time unit for parameters.</span>
<span class="sd">        Refer to :class:`~disstans.tools.Timedelta` for more details.</span>
<span class="sd">        Defaults to ``D``.</span>

<span class="sd">    Returns</span>
<span class="sd">    -------</span>
<span class="sd">    numpy.ndarray</span>
<span class="sd">        Array of time differences.</span>
<span class="sd">    &quot;&quot;&quot;</span>
    <span class="c1"># get reference time</span>
    <span class="k">if</span> <span class="n">t_reference</span> <span class="ow">is</span> <span class="kc">None</span><span class="p">:</span>
        <span class="n">t_reference</span> <span class="o">=</span> <span class="n">timevector</span><span class="p">[</span><span class="mi">0</span><span class="p">]</span>
    <span class="k">else</span><span class="p">:</span>
        <span class="n">t_reference</span> <span class="o">=</span> <span class="n">pd</span><span class="o">.</span><span class="n">Timestamp</span><span class="p">(</span><span class="n">t_reference</span><span class="p">)</span>
    <span class="k">assert</span> <span class="nb">isinstance</span><span class="p">(</span><span class="n">t_reference</span><span class="p">,</span> <span class="n">pd</span><span class="o">.</span><span class="n">Timestamp</span><span class="p">),</span> \
        <span class="sa">f</span><span class="s2">&quot;&#39;t_reference&#39; must be a pandas.Timestamp object, got </span><span class="si">{</span><span class="nb">type</span><span class="p">(</span><span class="n">t_reference</span><span class="p">)</span><span class="si">}</span><span class="s2">.&quot;</span>
    <span class="c1"># return Numpy array</span>
    <span class="k">return</span> <span class="p">((</span><span class="n">timevector</span> <span class="o">-</span> <span class="n">t_reference</span><span class="p">)</span> <span class="o">/</span> <span class="n">Timedelta</span><span class="p">(</span><span class="mi">1</span><span class="p">,</span> <span class="n">time_unit</span><span class="p">))</span><span class="o">.</span><span class="n">values</span></div>


<div class="viewcode-block" id="date2decyear"><a class="viewcode-back" href="../../disstans/tools.html#disstans.tools.date2decyear">[docs]</a><span class="k">def</span> <span class="nf">date2decyear</span><span class="p">(</span><span class="n">dates</span><span class="p">):</span>
    <span class="sd">&quot;&quot;&quot;</span>
<span class="sd">    Convert dates (just year, month, day, each day assumed to be centered at noon)</span>
<span class="sd">    to decimal years, assuming all years have 365.25 days (JPL convention for</span>
<span class="sd">    GIPSY timeseries, also used by UNR NGL).</span>

<span class="sd">    Parameters</span>
<span class="sd">    ----------</span>
<span class="sd">    dates : pandas.Series, pandas.DatetimeIndex, pandas.Timestamp, datetime.datetime</span>
<span class="sd">        Input date(s). If a Series, needs to be a series of Timestamp-convertible</span>
<span class="sd">        data types.</span>

<span class="sd">    Returns</span>
<span class="sd">    -------</span>
<span class="sd">    numpy.ndarray</span>
<span class="sd">        Date(s) as sorted decimal year(s).</span>
<span class="sd">    &quot;&quot;&quot;</span>
    <span class="k">if</span> <span class="nb">isinstance</span><span class="p">(</span><span class="n">dates</span><span class="p">,</span> <span class="n">pd</span><span class="o">.</span><span class="n">Series</span><span class="p">):</span>
        <span class="n">tdelta</span> <span class="o">=</span> <span class="n">dates</span><span class="o">.</span><span class="n">dt</span><span class="o">.</span><span class="n">normalize</span><span class="p">()</span> <span class="o">-</span> <span class="n">pd</span><span class="o">.</span><span class="n">Timestamp</span><span class="p">(</span><span class="mi">2000</span><span class="p">,</span> <span class="mi">1</span><span class="p">,</span> <span class="mi">1</span><span class="p">)</span>
    <span class="k">elif</span> <span class="nb">isinstance</span><span class="p">(</span><span class="n">dates</span><span class="p">,</span> <span class="n">pd</span><span class="o">.</span><span class="n">DatetimeIndex</span><span class="p">)</span> <span class="ow">or</span> <span class="nb">isinstance</span><span class="p">(</span><span class="n">dates</span><span class="p">,</span> <span class="n">pd</span><span class="o">.</span><span class="n">Timestamp</span><span class="p">):</span>
        <span class="n">tdelta</span> <span class="o">=</span> <span class="n">dates</span><span class="o">.</span><span class="n">normalize</span><span class="p">()</span> <span class="o">-</span> <span class="n">pd</span><span class="o">.</span><span class="n">Timestamp</span><span class="p">(</span><span class="mi">2000</span><span class="p">,</span> <span class="mi">1</span><span class="p">,</span> <span class="mi">1</span><span class="p">)</span>
    <span class="k">elif</span> <span class="nb">isinstance</span><span class="p">(</span><span class="n">dates</span><span class="p">,</span> <span class="n">datetime</span><span class="p">):</span>
        <span class="n">tdelta</span> <span class="o">=</span> <span class="n">datetime</span><span class="p">(</span><span class="n">dates</span><span class="o">.</span><span class="n">year</span><span class="p">,</span> <span class="n">dates</span><span class="o">.</span><span class="n">month</span><span class="p">,</span> <span class="n">dates</span><span class="o">.</span><span class="n">day</span><span class="p">)</span> <span class="o">-</span> <span class="n">datetime</span><span class="p">(</span><span class="mi">2000</span><span class="p">,</span> <span class="mi">1</span><span class="p">,</span> <span class="mi">1</span><span class="p">)</span>
    <span class="k">return</span> <span class="n">np</span><span class="o">.</span><span class="n">sort</span><span class="p">(</span><span class="n">np</span><span class="o">.</span><span class="n">array</span><span class="p">(</span><span class="mi">2000</span> <span class="o">+</span> <span class="n">tdelta</span><span class="o">.</span><span class="n">total_seconds</span><span class="p">()</span> <span class="o">/</span> <span class="mi">86400</span> <span class="o">/</span> <span class="mf">365.25</span><span class="p">))</span></div>


<div class="viewcode-block" id="get_cov_dims"><a class="viewcode-back" href="../../disstans/tools.html#disstans.tools.get_cov_dims">[docs]</a><span class="k">def</span> <span class="nf">get_cov_dims</span><span class="p">(</span><span class="n">num_components</span><span class="p">):</span>
    <span class="sa">r</span><span class="sd">&quot;&quot;&quot;</span>
<span class="sd">    Given a number of components, return the number of covariances that</span>
<span class="sd">    exist between the components.</span>

<span class="sd">    Parameters</span>
<span class="sd">    ----------</span>
<span class="sd">    num_components : int</span>
<span class="sd">        Number of components of timeseries or model.</span>

<span class="sd">    Returns</span>
<span class="sd">    -------</span>
<span class="sd">    int</span>
<span class="sd">        Number of covariances, calculated as</span>
<span class="sd">        :math:`\text{num_components}*(\text{num_components}-1))/2`.</span>

<span class="sd">    See Also</span>
<span class="sd">    --------</span>
<span class="sd">    make_cov_index_map : For an example.</span>
<span class="sd">    &quot;&quot;&quot;</span>
    <span class="n">num_components</span> <span class="o">=</span> <span class="nb">int</span><span class="p">(</span><span class="n">num_components</span><span class="p">)</span>
    <span class="k">return</span> <span class="nb">int</span><span class="p">((</span><span class="n">num_components</span> <span class="o">*</span> <span class="p">(</span><span class="n">num_components</span> <span class="o">-</span> <span class="mi">1</span><span class="p">))</span> <span class="o">/</span> <span class="mi">2</span><span class="p">)</span></div>


<div class="viewcode-block" id="make_cov_index_map"><a class="viewcode-back" href="../../disstans/tools.html#disstans.tools.make_cov_index_map">[docs]</a><span class="k">def</span> <span class="nf">make_cov_index_map</span><span class="p">(</span><span class="n">num_components</span><span class="p">):</span>
    <span class="sa">r</span><span class="sd">&quot;&quot;&quot;</span>
<span class="sd">    Given a number of components, create a matrix that shows the indexing</span>
<span class="sd">    of where covariance columns present in a timeseries&#39; or model&#39;s 2D dataframe</span>
<span class="sd">    will show in the covariance matrix of a single observation or parameter.</span>
<span class="sd">    Also provides the ordering in a 1D array which can be used together with</span>
<span class="sd">    :func:`~numpy.reshape` to create the varaiance-covariance matrix from the columns.</span>

<span class="sd">    Parameters</span>
<span class="sd">    ----------</span>
<span class="sd">    num_components : int</span>
<span class="sd">        Number of components of timeseries or model.</span>

<span class="sd">    Returns</span>
<span class="sd">    -------</span>
<span class="sd">    index_map : numpy.ndarray</span>
<span class="sd">        Array of shape :math:`(\text{num_components}, \text{num_components})`</span>
<span class="sd">        that is NaN everywhere except in the upper triangle, where integer numbers</span>
<span class="sd">        denote where the column of a timseries&#39; or model&#39;s 2D dataframe belong.</span>
<span class="sd">    var_cov_map : numpy.ndarray</span>
<span class="sd">        Array of shape :math:`(\text{num_components}^2, )` that can be used to</span>
<span class="sd">        assemble the variance-covariance matrix from the columns given a particular</span>
<span class="sd">        timestep or parameter.</span>

<span class="sd">    Example</span>
<span class="sd">    -------</span>

<span class="sd">    &gt;&gt;&gt; import numpy as np</span>
<span class="sd">    &gt;&gt;&gt; from disstans.tools import get_cov_dims, make_cov_index_map</span>
<span class="sd">    &gt;&gt;&gt; num_observations, num_components = 5, 2</span>
<span class="sd">    &gt;&gt;&gt; print(f&quot;For {num_components} components, there should be:\n&quot;</span>
<span class="sd">    ...       f&quot;- {num_components} data columns,\n&quot;</span>
<span class="sd">    ...       f&quot;- {num_components} variance columns,\n&quot;</span>
<span class="sd">    ...       f&quot;- and {get_cov_dims(num_components)} covariance columns.&quot;)</span>
<span class="sd">    For 2 components, there should be:</span>
<span class="sd">    - 2 data columns,</span>
<span class="sd">    - 2 variance columns,</span>
<span class="sd">    - and 1 covariance columns.</span>
<span class="sd">    &gt;&gt;&gt; index_map, var_cov_map = make_cov_index_map(num_components)</span>
<span class="sd">    &gt;&gt;&gt; test_varcov = np.stack([np.ones(5), np.arange(5)*2, np.ones(5)*0.5], axis=1)</span>
<span class="sd">    &gt;&gt;&gt; test_varcov</span>
<span class="sd">    array([[1. , 0. , 0.5],</span>
<span class="sd">           [1. , 2. , 0.5],</span>
<span class="sd">           [1. , 4. , 0.5],</span>
<span class="sd">           [1. , 6. , 0.5],</span>
<span class="sd">           [1. , 8. , 0.5]])</span>

<span class="sd">    The first two columns are the variances, and the third column is the covariance</span>
<span class="sd">    column (since there is only one possible covariance).</span>
<span class="sd">    ``index_map`` will show where the covariance columns fit into, indexed from ``0``</span>
<span class="sd">    to ``get_cov_dims(num_components) - 1``. Since there is only one, the column</span>
<span class="sd">    index ``0`` will feature in the upper right corner:</span>

<span class="sd">    &gt;&gt;&gt; index_map</span>
<span class="sd">    array([[nan,  0.],</span>
<span class="sd">           [nan, nan]])</span>

<span class="sd">    If we want the full, symmetric variance-covariance matrix for the third</span>
<span class="sd">    observation, we use ``var_cov_map``:</span>

<span class="sd">    &gt;&gt;&gt; var_cov_map</span>
<span class="sd">    array([0, 2, 2, 1])</span>
<span class="sd">    &gt;&gt;&gt; test_varcov[2, var_cov_map].reshape(num_components, num_components)</span>
<span class="sd">    array([[1. , 0.5],</span>
<span class="sd">           [0.5, 4. ]])</span>

<span class="sd">    &quot;&quot;&quot;</span>
    <span class="n">index_map</span> <span class="o">=</span> <span class="n">np</span><span class="o">.</span><span class="n">empty</span><span class="p">((</span><span class="n">num_components</span><span class="p">,</span> <span class="n">num_components</span><span class="p">))</span>
    <span class="n">index_map</span><span class="p">[:]</span> <span class="o">=</span> <span class="n">np</span><span class="o">.</span><span class="n">NaN</span>
    <span class="n">seq_ix</span> <span class="o">=</span> <span class="mi">0</span>
    <span class="k">for</span> <span class="n">irow</span> <span class="ow">in</span> <span class="nb">range</span><span class="p">(</span><span class="n">num_components</span><span class="p">):</span>
        <span class="k">for</span> <span class="n">icol</span> <span class="ow">in</span> <span class="nb">range</span><span class="p">(</span><span class="n">irow</span> <span class="o">+</span> <span class="mi">1</span><span class="p">,</span> <span class="n">num_components</span><span class="p">):</span>
            <span class="n">index_map</span><span class="p">[</span><span class="n">irow</span><span class="p">,</span> <span class="n">icol</span><span class="p">]</span> <span class="o">=</span> <span class="n">seq_ix</span>
            <span class="n">seq_ix</span> <span class="o">+=</span> <span class="mi">1</span>
    <span class="n">var_cov_map</span> <span class="o">=</span> <span class="p">(</span><span class="n">np</span><span class="o">.</span><span class="n">triu</span><span class="p">(</span><span class="n">index_map</span> <span class="o">+</span> <span class="n">num_components</span><span class="p">,</span> <span class="mi">1</span><span class="p">)</span> <span class="o">+</span>
                   <span class="n">np</span><span class="o">.</span><span class="n">triu</span><span class="p">(</span><span class="n">index_map</span> <span class="o">+</span> <span class="n">num_components</span><span class="p">,</span> <span class="mi">1</span><span class="p">)</span><span class="o">.</span><span class="n">T</span><span class="p">)</span>
    <span class="n">var_cov_map</span> <span class="o">=</span> <span class="p">(</span><span class="n">var_cov_map</span> <span class="o">+</span> <span class="n">np</span><span class="o">.</span><span class="n">diag</span><span class="p">(</span><span class="n">np</span><span class="o">.</span><span class="n">arange</span><span class="p">(</span><span class="n">num_components</span><span class="p">)))</span><span class="o">.</span><span class="n">astype</span><span class="p">(</span><span class="nb">int</span><span class="p">)</span><span class="o">.</span><span class="n">ravel</span><span class="p">()</span>
    <span class="k">return</span> <span class="n">index_map</span><span class="p">,</span> <span class="n">var_cov_map</span></div>


<div class="viewcode-block" id="get_cov_indices"><a class="viewcode-back" href="../../disstans/tools.html#disstans.tools.get_cov_indices">[docs]</a><span class="k">def</span> <span class="nf">get_cov_indices</span><span class="p">(</span><span class="n">icomp</span><span class="p">,</span> <span class="n">index_map</span><span class="o">=</span><span class="kc">None</span><span class="p">,</span> <span class="n">num_components</span><span class="o">=</span><span class="kc">None</span><span class="p">):</span>
    <span class="sd">&quot;&quot;&quot;</span>
<span class="sd">    Given a data or variance component index, retrieve the indices in the covariance columns</span>
<span class="sd">    of a timeseries or model that are associated with that component.</span>
<span class="sd">    Exactly one of ``index_map`` or ``num_components`` must be provided as input.</span>

<span class="sd">    Parameters</span>
<span class="sd">    ----------</span>
<span class="sd">    icomp : int</span>
<span class="sd">        Index of the component.</span>
<span class="sd">    index_map : numpy.ndarray</span>
<span class="sd">        Output of :func:`~make_cov_index_map`.</span>
<span class="sd">    num_components : int</span>
<span class="sd">        Number of components of timeseries or model. (Function will call</span>
<span class="sd">        :func:`~make_cov_index_map` to get ``index_map``.)</span>

<span class="sd">    Returns</span>
<span class="sd">    -------</span>
<span class="sd">    list</span>
<span class="sd">        List of integer covariance column indices associated with ``icomp``.</span>

<span class="sd">    Example</span>
<span class="sd">    -------</span>
<span class="sd">    In a 3D dataset, the second component is associated with two covariances - between</span>
<span class="sd">    the first and the second, and the second and the third. In a timeseries or model</span>
<span class="sd">    covariance dataframe, this corresponds to the following columns:</span>

<span class="sd">    &gt;&gt;&gt; from disstans.tools import get_cov_indices</span>
<span class="sd">    &gt;&gt;&gt; get_cov_indices(1, num_components=3)</span>
<span class="sd">    [0, 2]</span>
<span class="sd">    &quot;&quot;&quot;</span>
    <span class="k">if</span> <span class="p">(</span><span class="n">index_map</span> <span class="ow">is</span> <span class="kc">None</span><span class="p">)</span> <span class="ow">and</span> <span class="p">(</span><span class="n">num_components</span> <span class="ow">is</span> <span class="kc">None</span><span class="p">):</span>
        <span class="k">raise</span> <span class="ne">ValueError</span><span class="p">(</span><span class="s2">&quot;Need to specify either &#39;index_map&#39; or &#39;num_components&#39;.&quot;</span><span class="p">)</span>
    <span class="k">if</span> <span class="n">index_map</span> <span class="ow">is</span> <span class="kc">None</span><span class="p">:</span>
        <span class="n">index_map</span> <span class="o">=</span> <span class="n">make_cov_index_map</span><span class="p">(</span><span class="n">num_components</span><span class="p">)[</span><span class="mi">0</span><span class="p">]</span>
    <span class="k">assert</span> <span class="n">icomp</span> <span class="o">&lt;</span> <span class="nb">int</span><span class="p">(</span><span class="n">np</span><span class="o">.</span><span class="n">unique</span><span class="p">(</span><span class="n">index_map</span><span class="o">.</span><span class="n">shape</span><span class="p">)),</span> <span class="s2">&quot;Invalid &#39;index_map&#39; shape &quot;</span> \
        <span class="sa">f</span><span class="s2">&quot;</span><span class="si">{</span><span class="n">index_map</span><span class="o">.</span><span class="n">shape</span><span class="si">}</span><span class="s2"> for the index </span><span class="si">{</span><span class="n">icomp</span><span class="si">}</span><span class="s2">.&quot;</span>
    <span class="n">from_row</span> <span class="o">=</span> <span class="n">index_map</span><span class="p">[</span><span class="n">icomp</span><span class="p">,</span> <span class="p">:]</span>
    <span class="n">from_col</span> <span class="o">=</span> <span class="n">index_map</span><span class="p">[:,</span> <span class="n">icomp</span><span class="p">]</span>
    <span class="n">indices</span> <span class="o">=</span> <span class="p">[</span><span class="nb">int</span><span class="p">(</span><span class="n">i</span><span class="p">)</span> <span class="k">for</span> <span class="n">i</span> <span class="ow">in</span> <span class="n">from_row</span> <span class="k">if</span> <span class="n">np</span><span class="o">.</span><span class="n">isfinite</span><span class="p">(</span><span class="n">i</span><span class="p">)]</span> <span class="o">+</span> \
              <span class="p">[</span><span class="nb">int</span><span class="p">(</span><span class="n">i</span><span class="p">)</span> <span class="k">for</span> <span class="n">i</span> <span class="ow">in</span> <span class="n">from_col</span> <span class="k">if</span> <span class="n">np</span><span class="o">.</span><span class="n">isfinite</span><span class="p">(</span><span class="n">i</span><span class="p">)]</span>
    <span class="k">return</span> <span class="nb">sorted</span><span class="p">(</span><span class="n">indices</span><span class="p">)</span></div>


<div class="viewcode-block" id="full_cov_mat_to_columns"><a class="viewcode-back" href="../../disstans/tools.html#disstans.tools.full_cov_mat_to_columns">[docs]</a><span class="k">def</span> <span class="nf">full_cov_mat_to_columns</span><span class="p">(</span><span class="n">cov_mat</span><span class="p">,</span> <span class="n">num_components</span><span class="p">,</span> <span class="n">include_covariance</span><span class="o">=</span><span class="kc">False</span><span class="p">,</span>
                            <span class="n">return_single</span><span class="o">=</span><span class="kc">False</span><span class="p">):</span>
    <span class="sa">r</span><span class="sd">&quot;&quot;&quot;</span>
<span class="sd">    Converts a full variance(-covariance) matrix with multiple components into a</span>
<span class="sd">    column-based representation like the one used by :class:`~disstans.models.Model` or</span>
<span class="sd">    :class:`~disstans.timeseries.Timeseries`. The extraction done basically implies</span>
<span class="sd">    the assumption that the cross-parameter/cross-observation covariance is negligible.</span>

<span class="sd">    It is assumed the the individual elements</span>
<span class="sd">    are ordered such that all components of one parameter or observation are in</span>
<span class="sd">    neighboring rows/columns (i.e. the first parameter or observation occupies the</span>
<span class="sd">    first ``num_components`` rows/columns, the second one the second ``num_components``</span>
<span class="sd">    rows/columns, etc.).</span>

<span class="sd">    Parameters</span>
<span class="sd">    ----------</span>
<span class="sd">    cov_mat : numpy.ndarray</span>
<span class="sd">        Square array with dimensions :math:`\text{num_elements} * \text{num_components}`</span>
<span class="sd">        where :math:`\text{num_elements}` is the number of elements (e.g. observations</span>
<span class="sd">        or parameters) in each of the :math:`\text{num_components}` dimensions.</span>
<span class="sd">    num_components : int</span>
<span class="sd">        Number of components `cov_mat` contains.</span>
<span class="sd">    include_covariance : bool, optional</span>
<span class="sd">        If ``True``, also extract the off-diagonal covariances of each element between</span>
<span class="sd">        its components. Defaults to ``False``, i.e. only the diagonal covariances.</span>
<span class="sd">    return_single : bool, optional</span>
<span class="sd">        If ``False`` (default), return two arrays; if ``True``, concatenate the two.</span>

<span class="sd">    Returns</span>
<span class="sd">    -------</span>
<span class="sd">    variance : numpy.ndarray</span>
<span class="sd">        Array of shape :math:`(\text{num_elements}, \text{num_components})`.</span>
<span class="sd">        If ``include_covariance=True`` and ``return_single=True``, this array</span>
<span class="sd">        is concatenated horizontally with ``covariance``, leading to</span>
<span class="sd">        :math:`(\text{num_elements}, (\text{num_components}*(\text{num_components}-1))/2)`</span>
<span class="sd">        columns instead.</span>
<span class="sd">    covariance : numpy.ndarray</span>
<span class="sd">        If ``include_covariance=True`` and ``return_single=False``, array of shape</span>
<span class="sd">        :math:`\text{num_components}) + (\text{num_components}*(\text{num_components}-1))/2`.</span>
<span class="sd">    &quot;&quot;&quot;</span>
    <span class="k">assert</span> <span class="p">(</span><span class="n">cov_mat</span><span class="o">.</span><span class="n">ndim</span> <span class="o">==</span> <span class="mi">2</span><span class="p">)</span> <span class="ow">and</span> <span class="p">(</span><span class="n">cov_mat</span><span class="o">.</span><span class="n">shape</span><span class="p">[</span><span class="mi">0</span><span class="p">]</span> <span class="o">==</span> <span class="n">cov_mat</span><span class="o">.</span><span class="n">shape</span><span class="p">[</span><span class="mi">1</span><span class="p">]),</span> \
        <span class="sa">f</span><span class="s2">&quot;&#39;cov_mat&#39; must be a 2D square matrix, got array of shape </span><span class="si">{</span><span class="n">cov_mat</span><span class="o">.</span><span class="n">shape</span><span class="si">}</span><span class="s2">.&quot;</span>
    <span class="k">assert</span> <span class="p">(</span><span class="n">cov_mat</span><span class="o">.</span><span class="n">shape</span><span class="p">[</span><span class="mi">0</span><span class="p">]</span> <span class="o">%</span> <span class="n">num_components</span><span class="p">)</span> <span class="o">==</span> <span class="mi">0</span><span class="p">,</span> <span class="sa">f</span><span class="s2">&quot;&#39;cov_mat&#39; can not be divided &quot;</span> \
        <span class="sa">f</span><span class="s2">&quot;into </span><span class="si">{</span><span class="n">num_components</span><span class="si">}</span><span class="s2"> components because of incompatible dimensions.&quot;</span>
    <span class="n">num_elements</span> <span class="o">=</span> <span class="nb">int</span><span class="p">(</span><span class="n">cov_mat</span><span class="o">.</span><span class="n">shape</span><span class="p">[</span><span class="mi">0</span><span class="p">]</span> <span class="o">/</span> <span class="n">num_components</span><span class="p">)</span>
    <span class="n">variance</span> <span class="o">=</span> <span class="n">np</span><span class="o">.</span><span class="n">diag</span><span class="p">(</span><span class="n">cov_mat</span><span class="p">)</span> \
        <span class="o">.</span><span class="n">reshape</span><span class="p">(</span><span class="n">num_elements</span><span class="p">,</span> <span class="n">num_components</span><span class="p">)</span><span class="o">.</span><span class="n">astype</span><span class="p">(</span><span class="n">dtype</span><span class="o">=</span><span class="n">np</span><span class="o">.</span><span class="n">double</span><span class="p">,</span> <span class="n">casting</span><span class="o">=</span><span class="s2">&quot;safe&quot;</span><span class="p">)</span>
    <span class="k">if</span> <span class="n">include_covariance</span><span class="p">:</span>
        <span class="n">cov_dims</span> <span class="o">=</span> <span class="n">get_cov_dims</span><span class="p">(</span><span class="n">num_components</span><span class="p">)</span>
        <span class="n">index_map</span> <span class="o">=</span> <span class="n">make_cov_index_map</span><span class="p">(</span><span class="n">num_components</span><span class="p">)[</span><span class="mi">0</span><span class="p">]</span>
        <span class="n">raveled_indices</span> <span class="o">=</span> <span class="n">np</span><span class="o">.</span><span class="n">nonzero</span><span class="p">(</span><span class="n">np</span><span class="o">.</span><span class="n">isfinite</span><span class="p">(</span><span class="n">index_map</span><span class="p">)</span><span class="o">.</span><span class="n">ravel</span><span class="p">())[</span><span class="mi">0</span><span class="p">]</span>
        <span class="k">assert</span> <span class="n">raveled_indices</span><span class="o">.</span><span class="n">size</span> <span class="o">==</span> <span class="n">cov_dims</span>
        <span class="n">covariance</span> <span class="o">=</span> <span class="n">np</span><span class="o">.</span><span class="n">empty</span><span class="p">((</span><span class="n">num_elements</span><span class="p">,</span> <span class="n">cov_dims</span><span class="p">))</span>
        <span class="k">for</span> <span class="n">iobs</span><span class="p">,</span> <span class="n">iblock</span> <span class="ow">in</span> <span class="nb">zip</span><span class="p">(</span><span class="nb">range</span><span class="p">(</span><span class="n">num_elements</span><span class="p">),</span>
                                <span class="nb">range</span><span class="p">(</span><span class="mi">0</span><span class="p">,</span> <span class="n">num_components</span><span class="o">*</span><span class="n">num_elements</span><span class="p">,</span> <span class="n">num_components</span><span class="p">)):</span>
            <span class="n">sub_mat</span> <span class="o">=</span> <span class="n">cov_mat</span><span class="p">[</span><span class="n">iblock</span><span class="p">:</span><span class="n">iblock</span> <span class="o">+</span> <span class="n">num_components</span><span class="p">,</span>
                              <span class="n">iblock</span><span class="p">:</span><span class="n">iblock</span> <span class="o">+</span> <span class="n">num_components</span><span class="p">]</span>
            <span class="n">covariance</span><span class="p">[</span><span class="n">iobs</span><span class="p">,</span> <span class="p">:]</span> <span class="o">=</span> <span class="n">sub_mat</span><span class="o">.</span><span class="n">ravel</span><span class="p">()[</span><span class="n">raveled_indices</span><span class="p">]</span>
    <span class="k">else</span><span class="p">:</span>
        <span class="n">covariance</span> <span class="o">=</span> <span class="kc">None</span>
    <span class="k">if</span> <span class="n">include_covariance</span> <span class="ow">and</span> <span class="n">return_single</span><span class="p">:</span>
        <span class="k">return</span> <span class="n">np</span><span class="o">.</span><span class="n">concatenate</span><span class="p">((</span><span class="n">variance</span><span class="p">,</span> <span class="n">covariance</span><span class="p">),</span> <span class="n">axis</span><span class="o">=</span><span class="mi">1</span><span class="p">)</span>
    <span class="k">else</span><span class="p">:</span>
        <span class="k">return</span> <span class="n">variance</span><span class="p">,</span> <span class="n">covariance</span></div>


<div class="viewcode-block" id="block_permutation"><a class="viewcode-back" href="../../disstans/tools.html#disstans.tools.block_permutation">[docs]</a><span class="k">def</span> <span class="nf">block_permutation</span><span class="p">(</span><span class="n">n_outer</span><span class="p">,</span> <span class="n">n_inner</span><span class="p">):</span>
    <span class="sa">r</span><span class="sd">&quot;&quot;&quot;</span>
<span class="sd">    Convenience function to calculate a permutation matrix used to rearrange (permute)</span>
<span class="sd">    blockwise-ordered submatrices in a big matrix.  ``n_outer`` outside blocks of</span>
<span class="sd">    individual ``n_inner``-sized blocks will become ``n_inner`` outside blocks of</span>
<span class="sd">    individual ``n_outer``-sized blocks.</span>

<span class="sd">    Transposing the result is equivalent to calling this function with swapped arguments.</span>

<span class="sd">    Parameters</span>
<span class="sd">    ----------</span>
<span class="sd">    n_outer : int</span>
<span class="sd">        Number of sub-matrices.</span>
<span class="sd">    n_inner : int</span>
<span class="sd">        Size of the individual sub-matrices.</span>

<span class="sd">    Returns</span>
<span class="sd">    -------</span>
<span class="sd">    P : numpy.ndarray</span>
<span class="sd">        Square permutation matrix with dimensions</span>
<span class="sd">        :math:`n = \text{n_outer} * \text{n_inner}`.</span>
<span class="sd">        To permute a matrix :math:`A`, calculate :math:`~P A P^T`.</span>

<span class="sd">    Example</span>
<span class="sd">    -------</span>

<span class="sd">    &gt;&gt;&gt; import numpy as np</span>
<span class="sd">    &gt;&gt;&gt; from disstans.tools import block_permutation</span>
<span class="sd">    &gt;&gt;&gt; n_outer, n_inner = 2, 2</span>
<span class="sd">    &gt;&gt;&gt; A = np.block([[np.arange(n_inner**2).reshape(n_inner, n_inner),</span>
<span class="sd">    ...                np.zeros((n_inner, n_inner))], [np.zeros((n_inner, n_inner)),</span>
<span class="sd">    ...                np.ones((n_inner, n_inner))]])</span>
<span class="sd">    &gt;&gt;&gt; A</span>
<span class="sd">    array([[0., 1., 0., 0.],</span>
<span class="sd">           [2., 3., 0., 0.],</span>
<span class="sd">           [0., 0., 1., 1.],</span>
<span class="sd">           [0., 0., 1., 1.]])</span>
<span class="sd">    &gt;&gt;&gt; P = block_permutation(n_outer, n_inner)</span>
<span class="sd">    &gt;&gt;&gt; P @ A @ P.T</span>
<span class="sd">    array([[0., 0., 1., 0.],</span>
<span class="sd">           [0., 1., 0., 1.],</span>
<span class="sd">           [2., 0., 3., 0.],</span>
<span class="sd">           [0., 1., 0., 1.]])</span>
<span class="sd">    &quot;&quot;&quot;</span>
    <span class="n">n</span> <span class="o">=</span> <span class="n">n_outer</span> <span class="o">*</span> <span class="n">n_inner</span>
    <span class="n">Pvals</span> <span class="o">=</span> <span class="n">np</span><span class="o">.</span><span class="n">ones</span><span class="p">(</span><span class="n">n</span><span class="p">,</span> <span class="n">dtype</span><span class="o">=</span><span class="nb">int</span><span class="p">)</span>
    <span class="n">Prowind</span> <span class="o">=</span> <span class="n">np</span><span class="o">.</span><span class="n">arange</span><span class="p">(</span><span class="n">n</span><span class="p">,</span> <span class="n">dtype</span><span class="o">=</span><span class="nb">int</span><span class="p">)</span>
    <span class="n">Pcolind</span> <span class="o">=</span> <span class="n">np</span><span class="o">.</span><span class="n">arange</span><span class="p">(</span><span class="n">n</span><span class="p">,</span> <span class="n">dtype</span><span class="o">=</span><span class="nb">int</span><span class="p">)</span><span class="o">.</span><span class="n">reshape</span><span class="p">(</span><span class="n">n_outer</span><span class="p">,</span> <span class="n">n_inner</span><span class="p">)</span><span class="o">.</span><span class="n">T</span><span class="o">.</span><span class="n">ravel</span><span class="p">()</span>
    <span class="n">P</span> <span class="o">=</span> <span class="n">sparse</span><span class="o">.</span><span class="n">coo_matrix</span><span class="p">((</span><span class="n">Pvals</span><span class="p">,</span> <span class="p">(</span><span class="n">Prowind</span><span class="p">,</span> <span class="n">Pcolind</span><span class="p">)))</span><span class="o">.</span><span class="n">tocsr</span><span class="p">()</span>
    <span class="k">return</span> <span class="n">P</span></div>


<div class="viewcode-block" id="cov2corr"><a class="viewcode-back" href="../../disstans/tools.html#disstans.tools.cov2corr">[docs]</a><span class="k">def</span> <span class="nf">cov2corr</span><span class="p">(</span><span class="n">cov</span><span class="p">):</span>
    <span class="sd">&quot;&quot;&quot;</span>
<span class="sd">    Function that converts a covariance matrix into a (Pearson) correlation</span>
<span class="sd">    matrix, taking into account zero-valued variances and setting the</span>
<span class="sd">    respective correlation entries to NaN.</span>

<span class="sd">    Parameters</span>
<span class="sd">    ----------</span>
<span class="sd">    cov : numpy.ndarray</span>
<span class="sd">        Covariance matrix.</span>

<span class="sd">    Returns</span>
<span class="sd">    -------</span>
<span class="sd">    corr : numpy.ndarray</span>
<span class="sd">        Correlation matrix.</span>
<span class="sd">    &quot;&quot;&quot;</span>
    <span class="n">var</span> <span class="o">=</span> <span class="n">np</span><span class="o">.</span><span class="n">diag</span><span class="p">(</span><span class="n">cov</span><span class="p">)</span>
    <span class="n">var_nonzero</span> <span class="o">=</span> <span class="n">np</span><span class="o">.</span><span class="n">flatnonzero</span><span class="p">(</span><span class="n">var</span><span class="p">)</span>
    <span class="n">cov_nonzero</span> <span class="o">=</span> <span class="n">np</span><span class="o">.</span><span class="n">ix_</span><span class="p">(</span><span class="n">var_nonzero</span><span class="p">,</span> <span class="n">var_nonzero</span><span class="p">)</span>
    <span class="n">corr</span> <span class="o">=</span> <span class="n">np</span><span class="o">.</span><span class="n">empty_like</span><span class="p">(</span><span class="n">cov</span><span class="p">)</span>
    <span class="n">corr</span><span class="p">[:]</span> <span class="o">=</span> <span class="n">np</span><span class="o">.</span><span class="n">NaN</span>
    <span class="n">Dinv</span> <span class="o">=</span> <span class="n">np</span><span class="o">.</span><span class="n">diag</span><span class="p">(</span><span class="mi">1</span><span class="o">/</span><span class="n">np</span><span class="o">.</span><span class="n">sqrt</span><span class="p">(</span><span class="n">var</span><span class="p">[</span><span class="n">var_nonzero</span><span class="p">]))</span>
    <span class="n">corr</span><span class="p">[</span><span class="n">cov_nonzero</span><span class="p">]</span> <span class="o">=</span> <span class="n">Dinv</span> <span class="o">@</span> <span class="n">cov</span><span class="p">[</span><span class="n">cov_nonzero</span><span class="p">]</span> <span class="o">@</span> <span class="n">Dinv</span>
    <span class="k">return</span> <span class="n">corr</span></div>


<div class="viewcode-block" id="parallelize"><a class="viewcode-back" href="../../disstans/tools.html#disstans.tools.parallelize">[docs]</a><span class="k">def</span> <span class="nf">parallelize</span><span class="p">(</span><span class="n">func</span><span class="p">,</span> <span class="n">iterable</span><span class="p">,</span> <span class="n">num_threads</span><span class="o">=</span><span class="kc">None</span><span class="p">,</span> <span class="n">chunksize</span><span class="o">=</span><span class="mi">1</span><span class="p">):</span>
    <span class="sd">&quot;&quot;&quot;</span>
<span class="sd">    Convenience wrapper that given a function, an iterable set of inputs</span>
<span class="sd">    and parallelization settings automatically either runs the function</span>
<span class="sd">    in serial or parallel.</span>

<span class="sd">    Warning</span>
<span class="sd">    -------</span>
<span class="sd">    By default on most systems, NumPy will already use multiple cores and threads</span>
<span class="sd">    in its routines (you can check this by running some very large and time-consuming</span>
<span class="sd">    math, and monitoring the usage of your processors). Just using multiple Python</span>
<span class="sd">    threads will give the default number of threads to all new Python threads,</span>
<span class="sd">    completely overloading the system since it&#39;s now out of processors, slowing</span>
<span class="sd">    down the computations by a lot. The Python :mod:`~multiprocessing`</span>
<span class="sd">    module does not change these settings, since it is apparently hard to guess which backend</span>
<span class="sd">    NumPy uses, see `this thread on GitHub &lt;https://github.com/numpy/numpy/issues/11826&gt;`_.</span>
<span class="sd">    So, it is sadly currently up to the user to disable this behavior when using</span>
<span class="sd">    multiple Python threads as achieved with this function. For example,</span>
<span class="sd">    this snipped might be enough to put at the beginning of a script:</span>
<span class="sd">    ``import os; os.environ[&#39;OMP_NUM_THREADS&#39;] = &#39;1&#39;``. Then, the number of DISSTANS cores</span>
<span class="sd">    can be set by e.g. ``import disstans; disstans.defaults[&quot;general&quot;][&quot;num_threads&quot;] = 10``.</span>
<span class="sd">    Another important note is that if you&#39;re experiencing problems when running a script,</span>
<span class="sd">    make sure the settings and the rest of the script are encapsulated in the standard</span>
<span class="sd">    ``if __name__ == &quot;__main__&quot;: ...`` clause.</span>

<span class="sd">    Parameters</span>
<span class="sd">    ----------</span>
<span class="sd">    func : function</span>
<span class="sd">        Function to wrap, can only have a single input argument.</span>
<span class="sd">    iterable : iterable</span>
<span class="sd">        Iterable object (list, generator expression, etc.) that contains all the</span>
<span class="sd">        arguments that ``func`` should be called with.</span>
<span class="sd">    num_threads : int, optional</span>
<span class="sd">        Number of threads to use. Set to ``0`` if no parallelization is desired.</span>
<span class="sd">        Defaults to the value in :attr:`~disstans.config.defaults`.</span>
<span class="sd">    chunksize : int, optional</span>
<span class="sd">        Chunk size used in the parallelization pool, see</span>
<span class="sd">        :meth:`~multiprocessing.pool.Pool.imap`.</span>

<span class="sd">    Yields</span>
<span class="sd">    ------</span>
<span class="sd">    result</span>
<span class="sd">        Whenever a result is calculated, return it.</span>

<span class="sd">    Example</span>
<span class="sd">    -------</span>
<span class="sd">    Consider a simple loop to multiply two numbers:</span>

<span class="sd">    &gt;&gt;&gt; from numpy import sum</span>
<span class="sd">    &gt;&gt;&gt; iterable = [(1, 2), (2, 3)]</span>
<span class="sd">    &gt;&gt;&gt; print([sum(i) for i in iterable])</span>
<span class="sd">    [3, 5]</span>

<span class="sd">    In parallel with 2 threads, this could look like this:</span>

<span class="sd">    &gt;&gt;&gt; from multiprocessing import Pool</span>
<span class="sd">    &gt;&gt;&gt; with Pool(2) as p:</span>
<span class="sd">    ...     print([result for result in p.imap(sum, iterable)])</span>
<span class="sd">    ...</span>
<span class="sd">    [3, 5]</span>

<span class="sd">    Using :func:`~parallelize`, both cases simplify to:</span>

<span class="sd">    &gt;&gt;&gt; from disstans.tools import parallelize</span>
<span class="sd">    &gt;&gt;&gt; print([result for result in parallelize(sum, iterable, num_threads=0)])</span>
<span class="sd">    [3, 5]</span>
<span class="sd">    &gt;&gt;&gt; print([result for result in parallelize(sum, iterable, num_threads=2)])</span>
<span class="sd">    [3, 5]</span>
<span class="sd">    &quot;&quot;&quot;</span>
    <span class="k">if</span> <span class="n">num_threads</span> <span class="ow">is</span> <span class="kc">None</span><span class="p">:</span>
        <span class="n">num_threads</span> <span class="o">=</span> <span class="n">defaults</span><span class="p">[</span><span class="s2">&quot;general&quot;</span><span class="p">][</span><span class="s2">&quot;num_threads&quot;</span><span class="p">]</span>
    <span class="k">if</span> <span class="n">num_threads</span> <span class="o">&gt;</span> <span class="mi">0</span><span class="p">:</span>
        <span class="k">with</span> <span class="n">Pool</span><span class="p">(</span><span class="n">num_threads</span><span class="p">)</span> <span class="k">as</span> <span class="n">p</span><span class="p">:</span>
            <span class="k">for</span> <span class="n">result</span> <span class="ow">in</span> <span class="n">p</span><span class="o">.</span><span class="n">imap</span><span class="p">(</span><span class="n">func</span><span class="p">,</span> <span class="n">iterable</span><span class="p">,</span> <span class="n">chunksize</span><span class="p">):</span>
                <span class="k">yield</span> <span class="n">result</span>
    <span class="k">else</span><span class="p">:</span>
        <span class="k">for</span> <span class="n">parameter</span> <span class="ow">in</span> <span class="n">iterable</span><span class="p">:</span>
            <span class="k">yield</span> <span class="n">func</span><span class="p">(</span><span class="n">parameter</span><span class="p">)</span></div>


<div class="viewcode-block" id="create_powerlaw_noise"><a class="viewcode-back" href="../../disstans/tools.html#disstans.tools.create_powerlaw_noise">[docs]</a><span class="k">def</span> <span class="nf">create_powerlaw_noise</span><span class="p">(</span><span class="n">size</span><span class="p">,</span> <span class="n">exponent</span><span class="p">,</span> <span class="n">seed</span><span class="o">=</span><span class="kc">None</span><span class="p">):</span>
    <span class="sd">&quot;&quot;&quot;</span>
<span class="sd">    Creates synthetic noise according to a Power Law model [langbein04]_.</span>

<span class="sd">    Parameters</span>
<span class="sd">    ----------</span>
<span class="sd">    size : int, list, tuple</span>
<span class="sd">        Number of (equally-spaced) noise samples of the output noise array or</span>
<span class="sd">        a shape where the first entry defines the number of noise samples for</span>
<span class="sd">        the remaining dimensions.</span>
<span class="sd">    exponent : int</span>
<span class="sd">        Exponent of the power law noise model.</span>
<span class="sd">        E.g. ``0`` corresponds to white (Gaussian) noise, ``1`` to flicker (pink)</span>
<span class="sd">        noise, and ``2`` to random walk (red, Brownian) noise.</span>
<span class="sd">    seed : int, numpy.random.Generator, optional</span>
<span class="sd">        Pass an initial seed to the random number generator, or pass</span>
<span class="sd">        a :class:`~numpy.random.Generator` instance.</span>

<span class="sd">    Returns</span>
<span class="sd">    -------</span>
<span class="sd">    numpy.ndarray</span>
<span class="sd">        Noise output array.</span>

<span class="sd">    Notes</span>
<span class="sd">    -----</span>
<span class="sd">    This function uses Timmer and König&#39;s [timmerkoenig95]_ approach to</span>
<span class="sd">    generate the noise, and Felix Patzelt&#39;s `colorednoise`_ code to calculate</span>
<span class="sd">    the theoretical standard deviation.</span>

<span class="sd">    References</span>
<span class="sd">    ----------</span>

<span class="sd">    .. [langbein04] Langbein, J. (2004),</span>
<span class="sd">       *Noise in two‐color electronic distance meter measurements revisited*,</span>
<span class="sd">       J. Geophys. Res., 109, B04406,</span>
<span class="sd">       doi:`10.1029/2003JB002819 &lt;https://doi.org/10.1029/2003JB002819&gt;`_.</span>
<span class="sd">    .. [timmerkoenig95] Timmer, J.; König, M. (1995),</span>
<span class="sd">       *On generating power law noise*,</span>
<span class="sd">       Astronomy and Astrophysics, v.300, p.707.</span>
<span class="sd">    .. _`colorednoise`: https://github.com/felixpatzelt/colorednoise</span>
<span class="sd">    &quot;&quot;&quot;</span>
    <span class="c1"># parse desired output shape as list</span>
    <span class="k">if</span> <span class="nb">isinstance</span><span class="p">(</span><span class="n">size</span><span class="p">,</span> <span class="nb">tuple</span><span class="p">)</span> <span class="ow">or</span> <span class="nb">isinstance</span><span class="p">(</span><span class="n">size</span><span class="p">,</span> <span class="nb">list</span><span class="p">):</span>
        <span class="k">assert</span> <span class="nb">all</span><span class="p">([</span><span class="nb">isinstance</span><span class="p">(</span><span class="n">dim</span><span class="p">,</span> <span class="nb">int</span><span class="p">)</span> <span class="k">for</span> <span class="n">dim</span> <span class="ow">in</span> <span class="n">size</span><span class="p">]),</span> \
            <span class="s2">&quot;If passing a non-integer shape, &#39;size&#39; must be a list or tuple &quot;</span> <span class="o">+</span> \
            <span class="sa">f</span><span class="s2">&quot;of integers, got </span><span class="si">{</span><span class="n">size</span><span class="si">}</span><span class="s2">.&quot;</span>
        <span class="n">shape</span> <span class="o">=</span> <span class="p">[</span><span class="o">*</span><span class="n">size</span><span class="p">]</span>
        <span class="k">if</span> <span class="nb">len</span><span class="p">(</span><span class="n">shape</span><span class="p">)</span> <span class="o">==</span> <span class="mi">1</span><span class="p">:</span>
            <span class="n">shape</span><span class="o">.</span><span class="n">append</span><span class="p">(</span><span class="mi">1</span><span class="p">)</span>
    <span class="k">elif</span> <span class="nb">isinstance</span><span class="p">(</span><span class="n">size</span><span class="p">,</span> <span class="nb">int</span><span class="p">):</span>
        <span class="n">shape</span> <span class="o">=</span> <span class="p">[</span><span class="n">size</span><span class="p">,</span> <span class="mi">1</span><span class="p">]</span>
    <span class="k">else</span><span class="p">:</span>
        <span class="k">raise</span> <span class="ne">ValueError</span><span class="p">(</span><span class="sa">f</span><span class="s2">&quot;</span><span class="si">{</span><span class="n">size</span><span class="si">}</span><span class="s2"> is not a valid size or shape.&quot;</span><span class="p">)</span>
    <span class="c1"># parse starting seed (if seed is already a generator, will be returned unaltered)</span>
    <span class="n">rng</span> <span class="o">=</span> <span class="n">np</span><span class="o">.</span><span class="n">random</span><span class="o">.</span><span class="n">default_rng</span><span class="p">(</span><span class="n">seed</span><span class="p">)</span>
    <span class="c1"># get the number of noise samples and the remaining dimensions</span>
    <span class="n">size</span> <span class="o">=</span> <span class="n">shape</span><span class="p">[</span><span class="mi">0</span><span class="p">]</span>
    <span class="n">halfsize</span> <span class="o">=</span> <span class="nb">int</span><span class="p">(</span><span class="n">size</span> <span class="o">//</span> <span class="mi">2</span> <span class="o">+</span> <span class="mi">1</span><span class="p">)</span>
    <span class="n">ndims</span> <span class="o">=</span> <span class="n">np</span><span class="o">.</span><span class="n">prod</span><span class="p">(</span><span class="n">shape</span><span class="p">[</span><span class="mi">1</span><span class="p">:])</span>
    <span class="c1"># step 1-2</span>
    <span class="c1"># get Fourier frequencies</span>
    <span class="n">freqs</span> <span class="o">=</span> <span class="n">np</span><span class="o">.</span><span class="n">fft</span><span class="o">.</span><span class="n">rfftfreq</span><span class="p">(</span><span class="n">size</span><span class="p">)</span>
    <span class="c1"># the scaling later can&#39;t handle zero frequency, so we need to set it</span>
    <span class="c1"># to the minimum frequency possible</span>
    <span class="n">freqs</span><span class="p">[</span><span class="mi">0</span><span class="p">]</span> <span class="o">=</span> <span class="mi">1</span><span class="o">/</span><span class="n">size</span>
    <span class="c1"># scale the frequencies</span>
    <span class="n">freqs_scaled</span> <span class="o">=</span> <span class="n">freqs</span><span class="o">**</span><span class="p">(</span><span class="o">-</span><span class="n">exponent</span><span class="o">/</span><span class="mi">2</span><span class="p">)</span>
    <span class="c1"># create an empty array and loop over the dimensions</span>
    <span class="n">out</span> <span class="o">=</span> <span class="n">np</span><span class="o">.</span><span class="n">empty</span><span class="p">([</span><span class="n">size</span><span class="p">,</span> <span class="n">ndims</span><span class="p">])</span>
    <span class="k">for</span> <span class="n">idim</span> <span class="ow">in</span> <span class="nb">range</span><span class="p">(</span><span class="n">ndims</span><span class="p">):</span>
        <span class="c1"># draw two sets of Gaussian distributed random numbers</span>
        <span class="n">real_part</span> <span class="o">=</span> <span class="n">rng</span><span class="o">.</span><span class="n">standard_normal</span><span class="p">(</span><span class="n">halfsize</span><span class="p">)</span> <span class="o">*</span> <span class="n">freqs_scaled</span>
        <span class="n">imag_part</span> <span class="o">=</span> <span class="n">rng</span><span class="o">.</span><span class="n">standard_normal</span><span class="p">(</span><span class="n">halfsize</span><span class="p">)</span> <span class="o">*</span> <span class="n">freqs_scaled</span>
        <span class="c1"># for real signals, there is no imaginary component at the zero frequency</span>
        <span class="n">imag_part</span><span class="p">[</span><span class="mi">0</span><span class="p">]</span> <span class="o">=</span> <span class="mi">0</span>
        <span class="c1"># for even length signals, the last component (Nyquist frequency)</span>
        <span class="c1"># also has to be real because of symmetry properties</span>
        <span class="k">if</span> <span class="p">(</span><span class="n">size</span> <span class="o">%</span> <span class="mi">2</span><span class="p">)</span> <span class="o">==</span> <span class="mi">0</span><span class="p">:</span>
            <span class="n">imag_part</span><span class="p">[</span><span class="o">-</span><span class="mi">1</span><span class="p">]</span> <span class="o">=</span> <span class="mi">0</span>
        <span class="c1"># combine the two parts</span>
        <span class="n">fourier_noise</span> <span class="o">=</span> <span class="n">real_part</span> <span class="o">+</span> <span class="n">imag_part</span> <span class="o">*</span> <span class="mi">1</span><span class="n">j</span>
        <span class="c1"># step 3</span>
        <span class="c1"># transform from frequency to time domain</span>
        <span class="n">noise</span> <span class="o">=</span> <span class="n">np</span><span class="o">.</span><span class="n">fft</span><span class="o">.</span><span class="n">irfft</span><span class="p">(</span><span class="n">fourier_noise</span><span class="p">,</span> <span class="n">n</span><span class="o">=</span><span class="n">size</span><span class="p">)</span>
        <span class="c1"># additional step: normalize to unit standard deviation</span>
        <span class="c1"># estimate the standard deviation</span>
        <span class="n">freqs_sigma_est</span> <span class="o">=</span> <span class="n">freqs_scaled</span><span class="p">[</span><span class="mi">1</span><span class="p">:]</span><span class="o">.</span><span class="n">copy</span><span class="p">()</span>
        <span class="n">freqs_sigma_est</span><span class="p">[</span><span class="o">-</span><span class="mi">1</span><span class="p">]</span> <span class="o">*=</span> <span class="p">(</span><span class="mi">1</span> <span class="o">+</span> <span class="p">(</span><span class="n">size</span> <span class="o">%</span> <span class="mi">2</span><span class="p">))</span> <span class="o">/</span> <span class="mi">2</span>
        <span class="n">sigma</span> <span class="o">=</span> <span class="mi">2</span> <span class="o">*</span> <span class="n">np</span><span class="o">.</span><span class="n">sqrt</span><span class="p">(</span><span class="n">np</span><span class="o">.</span><span class="n">sum</span><span class="p">(</span><span class="n">freqs_sigma_est</span><span class="o">**</span><span class="mi">2</span><span class="p">))</span> <span class="o">/</span> <span class="n">size</span>
        <span class="c1"># normalize</span>
        <span class="n">noise</span> <span class="o">/=</span> <span class="n">sigma</span>
        <span class="c1"># put into array</span>
        <span class="n">out</span><span class="p">[:,</span> <span class="n">idim</span><span class="p">]</span> <span class="o">=</span> <span class="n">noise</span>
    <span class="c1"># reshape output and return</span>
    <span class="n">out</span> <span class="o">=</span> <span class="n">out</span><span class="o">.</span><span class="n">reshape</span><span class="p">(</span><span class="n">shape</span><span class="p">)</span>
    <span class="k">return</span> <span class="n">out</span></div>


<div class="viewcode-block" id="parse_maintenance_table"><a class="viewcode-back" href="../../disstans/tools.html#disstans.tools.parse_maintenance_table">[docs]</a><span class="k">def</span> <span class="nf">parse_maintenance_table</span><span class="p">(</span><span class="n">csvpath</span><span class="p">,</span> <span class="n">sitecol</span><span class="p">,</span> <span class="n">datecols</span><span class="p">,</span> <span class="n">siteformatter</span><span class="o">=</span><span class="kc">None</span><span class="p">,</span> <span class="n">delimiter</span><span class="o">=</span><span class="s1">&#39;,&#39;</span><span class="p">,</span>
                            <span class="n">codecol</span><span class="o">=</span><span class="kc">None</span><span class="p">,</span> <span class="n">exclude</span><span class="o">=</span><span class="kc">None</span><span class="p">,</span> <span class="n">include</span><span class="o">=</span><span class="kc">None</span><span class="p">,</span> <span class="n">verbose</span><span class="o">=</span><span class="kc">False</span><span class="p">):</span>
    <span class="sd">&quot;&quot;&quot;</span>
<span class="sd">    Function that loads a maintenance table from a .csv file (or similar) and returns</span>
<span class="sd">    a list of step times for each station. It also provides an interface to ignore</span>
<span class="sd">    certain maintenance codes (if present), and modify the site names when loading.</span>

<span class="sd">    Parameters</span>
<span class="sd">    ----------</span>
<span class="sd">    csvpath : str</span>
<span class="sd">        Path of the file to load.</span>
<span class="sd">    sitecol : int</span>
<span class="sd">        Column index of the station names.</span>
<span class="sd">    datecols : list</span>
<span class="sd">        List of indices that contain the ingredients to convert the input to a valid</span>
<span class="sd">        :class:`~pandas.Timestamp`. It should fail gracefully, i.e. return a string</span>
<span class="sd">        if Pandas cannot interpret the column(s) appropriately.</span>
<span class="sd">    siteformatter : function, optional</span>
<span class="sd">        Function that will be called element-wise on the loaded station names to</span>
<span class="sd">        produce the output station names.</span>
<span class="sd">    delimiter : str, optional</span>
<span class="sd">        Delimiter character for the input file.</span>
<span class="sd">    codecol : int, optional</span>
<span class="sd">        Column index of the maintenance code.</span>
<span class="sd">    exclude : list, optional</span>
<span class="sd">        Maintenance records that exactly match an element in ``exclude`` will be ignored.</span>
<span class="sd">        ``codecol`` has to be set.</span>
<span class="sd">    include : list, optional</span>
<span class="sd">        Only maintenance records that include an element of ``include`` will be used.</span>
<span class="sd">        No exact match is required.</span>
<span class="sd">        ``codecol`` has to be set.</span>
<span class="sd">    verbose : bool, optional</span>
<span class="sd">        If ``True``, print loading information.</span>

<span class="sd">    Returns</span>
<span class="sd">    -------</span>
<span class="sd">    maint_table : pandas.DataFrame</span>
<span class="sd">        Parsed maintenance table.</span>
<span class="sd">    maint_dict : dict</span>
<span class="sd">        Dictionary of that maps the station names to a list of steptimes.</span>

<span class="sd">    Notes</span>
<span class="sd">    -----</span>
<span class="sd">    If running into problems, also consult the Pandas :func:`~pandas.read_csv`</span>
<span class="sd">    function (used to load the ``csvpath`` file) and :class:`~pandas.DataFrame`</span>
<span class="sd">    (object on which the filtering happens).</span>
<span class="sd">    &quot;&quot;&quot;</span>
    <span class="c1"># load codes and tables</span>
    <span class="k">if</span> <span class="n">codecol</span> <span class="ow">is</span> <span class="ow">not</span> <span class="kc">None</span><span class="p">:</span>
        <span class="k">assert</span> <span class="nb">isinstance</span><span class="p">(</span><span class="n">codecol</span><span class="p">,</span> <span class="nb">int</span><span class="p">),</span> \
            <span class="sa">f</span><span class="s2">&quot;&#39;codecol&#39; needs to be an integer, got </span><span class="si">{</span><span class="n">codecol</span><span class="si">}</span><span class="s2">.&quot;</span>
        <span class="k">if</span> <span class="n">exclude</span> <span class="ow">is</span> <span class="ow">not</span> <span class="kc">None</span><span class="p">:</span>
            <span class="k">assert</span> <span class="p">(</span><span class="nb">isinstance</span><span class="p">(</span><span class="n">exclude</span><span class="p">,</span> <span class="nb">list</span><span class="p">)</span> <span class="ow">and</span>
                    <span class="nb">all</span><span class="p">([</span><span class="nb">isinstance</span><span class="p">(</span><span class="n">ecode</span><span class="p">,</span> <span class="nb">str</span><span class="p">)</span> <span class="k">for</span> <span class="n">ecode</span> <span class="ow">in</span> <span class="n">exclude</span><span class="p">])),</span> \
                <span class="sa">f</span><span class="s2">&quot;&#39;exclude&#39; needs to be a list of strings, got </span><span class="si">{</span><span class="n">exclude</span><span class="si">}</span><span class="s2">.&quot;</span>
        <span class="k">if</span> <span class="n">include</span> <span class="ow">is</span> <span class="ow">not</span> <span class="kc">None</span><span class="p">:</span>
            <span class="k">assert</span> <span class="p">(</span><span class="nb">isinstance</span><span class="p">(</span><span class="n">include</span><span class="p">,</span> <span class="nb">list</span><span class="p">)</span> <span class="ow">and</span>
                    <span class="nb">all</span><span class="p">([</span><span class="nb">isinstance</span><span class="p">(</span><span class="n">icode</span><span class="p">,</span> <span class="nb">str</span><span class="p">)</span> <span class="k">for</span> <span class="n">icode</span> <span class="ow">in</span> <span class="n">include</span><span class="p">])),</span> \
                <span class="sa">f</span><span class="s2">&quot;&#39;include&#39; needs to be a list of strings, got </span><span class="si">{</span><span class="n">include</span><span class="si">}</span><span class="s2">.&quot;</span>
        <span class="n">maint_table</span> <span class="o">=</span> <span class="n">pd</span><span class="o">.</span><span class="n">read_csv</span><span class="p">(</span><span class="n">csvpath</span><span class="p">,</span> <span class="n">delimiter</span><span class="o">=</span><span class="n">delimiter</span><span class="p">,</span> <span class="n">usecols</span><span class="o">=</span><span class="p">[</span><span class="n">sitecol</span><span class="p">,</span> <span class="n">codecol</span><span class="p">])</span>
        <span class="c1"># because we don&#39;t know the column names, we need to make sure that the site will</span>
        <span class="c1"># always be in the first column for later</span>
        <span class="k">if</span> <span class="n">codecol</span> <span class="o">&lt;</span> <span class="n">sitecol</span><span class="p">:</span>
            <span class="n">maint_table</span> <span class="o">=</span> <span class="n">maint_table</span><span class="o">.</span><span class="n">iloc</span><span class="p">[:,</span> <span class="p">[</span><span class="mi">1</span><span class="p">,</span> <span class="mi">0</span><span class="p">]]</span>
        <span class="c1"># save code column name for later</span>
        <span class="n">codecolname</span> <span class="o">=</span> <span class="n">maint_table</span><span class="o">.</span><span class="n">columns</span><span class="p">[</span><span class="mi">1</span><span class="p">]</span>
    <span class="k">else</span><span class="p">:</span>
        <span class="n">maint_table</span> <span class="o">=</span> <span class="n">pd</span><span class="o">.</span><span class="n">read_csv</span><span class="p">(</span><span class="n">csvpath</span><span class="p">,</span> <span class="n">delimiter</span><span class="o">=</span><span class="n">delimiter</span><span class="p">,</span> <span class="n">usecols</span><span class="o">=</span><span class="p">[</span><span class="n">sitecol</span><span class="p">])</span>
    <span class="c1"># get site column name</span>
    <span class="n">sitecolname</span> <span class="o">=</span> <span class="n">maint_table</span><span class="o">.</span><span class="n">columns</span><span class="p">[</span><span class="mi">0</span><span class="p">]</span>
    <span class="c1"># load and parse time</span>
    <span class="n">time</span> <span class="o">=</span> <span class="n">pd</span><span class="o">.</span><span class="n">read_csv</span><span class="p">(</span><span class="n">csvpath</span><span class="p">,</span> <span class="n">delimiter</span><span class="o">=</span><span class="n">delimiter</span><span class="p">,</span> <span class="n">usecols</span><span class="o">=</span><span class="n">datecols</span><span class="p">,</span> <span class="n">squeeze</span><span class="o">=</span><span class="kc">True</span><span class="p">,</span>
                       <span class="n">parse_dates</span><span class="o">=</span><span class="p">[</span><span class="nb">list</span><span class="p">(</span><span class="nb">range</span><span class="p">(</span><span class="nb">len</span><span class="p">(</span><span class="n">datecols</span><span class="p">)))]</span> <span class="k">if</span> <span class="nb">len</span><span class="p">(</span><span class="n">datecols</span><span class="p">)</span> <span class="o">&gt;</span> <span class="mi">1</span> <span class="k">else</span> <span class="kc">True</span><span class="p">)</span>
    <span class="n">timecolname</span> <span class="o">=</span> <span class="n">time</span><span class="o">.</span><span class="n">name</span>
    <span class="c1"># connect time and data</span>
    <span class="n">maint_table</span> <span class="o">=</span> <span class="n">maint_table</span><span class="o">.</span><span class="n">join</span><span class="p">(</span><span class="n">time</span><span class="p">)</span>
    <span class="k">if</span> <span class="n">verbose</span><span class="p">:</span>
        <span class="nb">print</span><span class="p">(</span><span class="sa">f</span><span class="s2">&quot;Loaded </span><span class="si">{</span><span class="n">maint_table</span><span class="o">.</span><span class="n">shape</span><span class="p">[</span><span class="mi">0</span><span class="p">]</span><span class="si">}</span><span class="s2"> maintenance entries.&quot;</span><span class="p">)</span>
    <span class="c1"># process site name column with siteformatter and make sure we&#39;re not combining stations</span>
    <span class="k">if</span> <span class="n">siteformatter</span> <span class="ow">is</span> <span class="ow">not</span> <span class="kc">None</span><span class="p">:</span>
        <span class="k">assert</span> <span class="n">callable</span><span class="p">(</span><span class="n">siteformatter</span><span class="p">),</span> \
            <span class="sa">f</span><span class="s2">&quot;&#39;siteformatter&#39; needs to be a callable, got </span><span class="si">{</span><span class="n">siteformatter</span><span class="si">}</span><span class="s2">.&quot;</span>
        <span class="n">unique_pre</span> <span class="o">=</span> <span class="nb">len</span><span class="p">(</span><span class="n">maint_table</span><span class="p">[</span><span class="n">sitecolname</span><span class="p">]</span><span class="o">.</span><span class="n">unique</span><span class="p">())</span>
        <span class="n">maint_table</span><span class="p">[</span><span class="n">sitecolname</span><span class="p">]</span> <span class="o">=</span> <span class="n">maint_table</span><span class="p">[</span><span class="n">sitecolname</span><span class="p">]</span><span class="o">.</span><span class="n">apply</span><span class="p">(</span><span class="n">siteformatter</span><span class="p">)</span>
        <span class="n">unique_post</span> <span class="o">=</span> <span class="nb">len</span><span class="p">(</span><span class="n">maint_table</span><span class="p">[</span><span class="n">sitecolname</span><span class="p">]</span><span class="o">.</span><span class="n">unique</span><span class="p">())</span>
        <span class="k">assert</span> <span class="n">unique_pre</span> <span class="o">==</span> <span class="n">unique_post</span><span class="p">,</span> <span class="s2">&quot;While applying siteformatter, stations were merged.&quot;</span>
    <span class="c1"># now drop all columns where code is exactly one of the elements in exclude</span>
    <span class="k">if</span> <span class="p">(</span><span class="n">codecol</span> <span class="ow">is</span> <span class="ow">not</span> <span class="kc">None</span><span class="p">)</span> <span class="ow">and</span> <span class="p">(</span><span class="n">exclude</span> <span class="ow">is</span> <span class="ow">not</span> <span class="kc">None</span><span class="p">):</span>
        <span class="n">droprows</span> <span class="o">=</span> <span class="n">maint_table</span><span class="p">[</span><span class="n">codecolname</span><span class="p">]</span><span class="o">.</span><span class="n">isin</span><span class="p">(</span><span class="n">exclude</span><span class="p">)</span>
        <span class="k">if</span> <span class="n">verbose</span><span class="p">:</span>
            <span class="nb">print</span><span class="p">(</span><span class="sa">f</span><span class="s2">&quot;Dropping </span><span class="si">{</span><span class="n">droprows</span><span class="o">.</span><span class="n">sum</span><span class="p">()</span><span class="si">}</span><span class="s2"> rows because of exclude=</span><span class="si">{</span><span class="n">exclude</span><span class="si">}</span><span class="s2">.&quot;</span><span class="p">)</span>
        <span class="n">maint_table</span> <span class="o">=</span> <span class="n">maint_table</span><span class="p">[</span><span class="o">~</span><span class="n">droprows</span><span class="p">]</span>
    <span class="c1"># now drop all columns where the code does not contain an element of &#39;include&#39;</span>
    <span class="k">if</span> <span class="p">(</span><span class="n">codecol</span> <span class="ow">is</span> <span class="ow">not</span> <span class="kc">None</span><span class="p">)</span> <span class="ow">and</span> <span class="p">(</span><span class="n">include</span> <span class="ow">is</span> <span class="ow">not</span> <span class="kc">None</span><span class="p">):</span>
        <span class="n">keeprows</span> <span class="o">=</span> <span class="n">np</span><span class="o">.</span><span class="n">any</span><span class="p">([</span><span class="n">maint_table</span><span class="p">[</span><span class="n">codecolname</span><span class="p">]</span><span class="o">.</span><span class="n">str</span><span class="o">.</span><span class="n">contains</span><span class="p">(</span><span class="n">pat</span><span class="p">)</span><span class="o">.</span><span class="n">values</span>
                           <span class="k">for</span> <span class="n">pat</span> <span class="ow">in</span> <span class="n">include</span><span class="p">],</span> <span class="n">axis</span><span class="o">=</span><span class="mi">0</span><span class="p">)</span>
        <span class="k">if</span> <span class="n">verbose</span><span class="p">:</span>
            <span class="nb">print</span><span class="p">(</span><span class="sa">f</span><span class="s2">&quot;Dropping </span><span class="si">{</span><span class="n">maint_table</span><span class="o">.</span><span class="n">shape</span><span class="p">[</span><span class="mi">0</span><span class="p">]</span> <span class="o">-</span> <span class="n">keeprows</span><span class="o">.</span><span class="n">sum</span><span class="p">()</span><span class="si">}</span><span class="s2"> rows &quot;</span>
                  <span class="sa">f</span><span class="s2">&quot;because of include=</span><span class="si">{</span><span class="n">include</span><span class="si">}</span><span class="s2">.&quot;</span><span class="p">)</span>
        <span class="n">maint_table</span> <span class="o">=</span> <span class="n">maint_table</span><span class="o">.</span><span class="n">iloc</span><span class="p">[</span><span class="n">keeprows</span><span class="p">,</span> <span class="p">:]</span>
    <span class="c1"># now produce a dictionary that maps sites to a list of step dates: {station: [steptimes]}</span>
    <span class="n">maint_dict</span> <span class="o">=</span> <span class="nb">dict</span><span class="p">(</span><span class="n">maint_table</span><span class="o">.</span><span class="n">groupby</span><span class="p">(</span><span class="n">sitecolname</span><span class="p">)[</span><span class="n">timecolname</span><span class="p">]</span><span class="o">.</span><span class="n">apply</span><span class="p">(</span><span class="nb">list</span><span class="p">))</span>
    <span class="c1"># rename columns</span>
    <span class="n">maint_table</span><span class="o">.</span><span class="n">rename</span><span class="p">(</span><span class="n">columns</span><span class="o">=</span><span class="p">{</span><span class="n">sitecolname</span><span class="p">:</span> <span class="s2">&quot;station&quot;</span><span class="p">,</span> <span class="n">codecolname</span><span class="p">:</span> <span class="s2">&quot;code&quot;</span><span class="p">,</span>
                                <span class="n">timecolname</span><span class="p">:</span> <span class="s2">&quot;time&quot;</span><span class="p">},</span> <span class="n">inplace</span><span class="o">=</span><span class="kc">True</span><span class="p">)</span>
    <span class="k">return</span> <span class="n">maint_table</span><span class="p">,</span> <span class="n">maint_dict</span></div>


<div class="viewcode-block" id="weighted_median"><a class="viewcode-back" href="../../disstans/tools.html#disstans.tools.weighted_median">[docs]</a><span class="k">def</span> <span class="nf">weighted_median</span><span class="p">(</span><span class="n">values</span><span class="p">,</span> <span class="n">weights</span><span class="p">,</span> <span class="n">axis</span><span class="o">=</span><span class="mi">0</span><span class="p">,</span> <span class="n">percentile</span><span class="o">=</span><span class="mf">0.5</span><span class="p">,</span>
                    <span class="n">keepdims</span><span class="o">=</span><span class="kc">False</span><span class="p">,</span> <span class="n">visualize</span><span class="o">=</span><span class="kc">False</span><span class="p">):</span>
    <span class="sd">&quot;&quot;&quot;</span>
<span class="sd">    Calculates the weighted median along a given axis.</span>

<span class="sd">    Parameters</span>
<span class="sd">    ----------</span>
<span class="sd">    values : numpy.ndarray</span>
<span class="sd">        Values to calculate the medians for.</span>
<span class="sd">    weights : numpy.ndarray</span>
<span class="sd">        Weights of each value along the given ``axis``.</span>
<span class="sd">    axis : int, optional</span>
<span class="sd">        Axis along which to calculate the median. Defaults to the first one (``0``).</span>
<span class="sd">    percentile : float, optional</span>
<span class="sd">        Changes the percentile (between 0 and 1) of which median to calculate.</span>
<span class="sd">        Defaults to ``0.5``.</span>
<span class="sd">    keepdims : bool, optional</span>
<span class="sd">        If ``True``, squeezes out the axis along which the median was calculated.</span>
<span class="sd">        Defaults to ``False``.</span>
<span class="sd">    visualize : bool, optional</span>
<span class="sd">        If ``True``, show a plot of the weighted median calculation.</span>
<span class="sd">        Defaults to ``False``.</span>

<span class="sd">    Returns</span>
<span class="sd">    -------</span>
<span class="sd">    numpy.ndarray</span>
<span class="sd">        Weighted median of input.</span>
<span class="sd">    &quot;&quot;&quot;</span>
    <span class="c1"># some checks</span>
    <span class="k">assert</span> <span class="nb">isinstance</span><span class="p">(</span><span class="n">values</span><span class="p">,</span> <span class="n">np</span><span class="o">.</span><span class="n">ndarray</span><span class="p">)</span> <span class="ow">and</span> <span class="nb">isinstance</span><span class="p">(</span><span class="n">weights</span><span class="p">,</span> <span class="n">np</span><span class="o">.</span><span class="n">ndarray</span><span class="p">),</span> \
        <span class="s2">&quot;&#39;values&#39; and &#39;weights&#39; must be NumPy arrays, got &quot;</span> <span class="o">+</span> \
        <span class="sa">f</span><span class="s2">&quot;</span><span class="si">{</span><span class="nb">type</span><span class="p">(</span><span class="n">values</span><span class="p">)</span><span class="si">}</span><span class="s2"> and </span><span class="si">{</span><span class="nb">type</span><span class="p">(</span><span class="n">weights</span><span class="p">)</span><span class="si">}</span><span class="s2">.&quot;</span>
    <span class="k">assert</span> <span class="nb">isinstance</span><span class="p">(</span><span class="n">axis</span><span class="p">,</span> <span class="nb">int</span><span class="p">)</span> <span class="ow">and</span> <span class="p">(</span><span class="n">axis</span> <span class="o">&lt;</span> <span class="nb">len</span><span class="p">(</span><span class="n">values</span><span class="o">.</span><span class="n">shape</span><span class="p">)),</span> \
        <span class="sa">f</span><span class="s2">&quot;Axis </span><span class="si">{</span><span class="n">axis</span><span class="si">}</span><span class="s2"> is not a valid index for the shape of &#39;values&#39; (</span><span class="si">{</span><span class="n">values</span><span class="o">.</span><span class="n">shape</span><span class="si">}</span><span class="s2">).&quot;</span>
    <span class="k">assert</span> <span class="p">(</span><span class="n">percentile</span> <span class="o">&gt;=</span> <span class="mi">0</span><span class="p">)</span> <span class="ow">and</span> <span class="p">(</span><span class="n">percentile</span> <span class="o">&lt;=</span> <span class="mi">1</span><span class="p">),</span> \
        <span class="sa">f</span><span class="s2">&quot;&#39;percentile&#39; must be between 0 and 1, got </span><span class="si">{</span><span class="n">percentile</span><span class="si">}</span><span class="s2">.&quot;</span>
    <span class="k">assert</span> <span class="n">np</span><span class="o">.</span><span class="n">all</span><span class="p">(</span><span class="n">np</span><span class="o">.</span><span class="n">any</span><span class="p">(</span><span class="o">~</span><span class="n">np</span><span class="o">.</span><span class="n">isnan</span><span class="p">(</span><span class="n">values</span><span class="p">),</span> <span class="n">axis</span><span class="o">=</span><span class="n">axis</span><span class="p">)),</span> <span class="s2">&quot;&#39;values&#39; must at least &quot;</span> <span class="o">+</span> \
        <span class="s2">&quot;contain a single non-NaN element along &#39;axis&#39; for every other dimension.&quot;</span>
    <span class="c1"># broadcast the weights</span>
    <span class="n">other_axes</span> <span class="o">=</span> <span class="p">[</span><span class="n">i</span> <span class="k">for</span> <span class="n">i</span> <span class="ow">in</span> <span class="nb">range</span><span class="p">(</span><span class="nb">len</span><span class="p">(</span><span class="n">values</span><span class="o">.</span><span class="n">shape</span><span class="p">))</span> <span class="k">if</span> <span class="n">i</span> <span class="o">!=</span> <span class="n">axis</span><span class="p">]</span>
    <span class="n">weights</span> <span class="o">=</span> <span class="n">np</span><span class="o">.</span><span class="n">expand_dims</span><span class="p">(</span><span class="n">weights</span><span class="p">,</span> <span class="n">other_axes</span><span class="p">)</span>
    <span class="c1"># sort the values and weights</span>
    <span class="n">sort_indices</span> <span class="o">=</span> <span class="n">np</span><span class="o">.</span><span class="n">argsort</span><span class="p">(</span><span class="n">values</span><span class="p">,</span> <span class="n">axis</span><span class="o">=</span><span class="n">axis</span><span class="p">)</span>
    <span class="n">sort_values</span> <span class="o">=</span> <span class="n">np</span><span class="o">.</span><span class="n">take_along_axis</span><span class="p">(</span><span class="n">values</span><span class="p">,</span> <span class="n">sort_indices</span><span class="p">,</span> <span class="n">axis</span><span class="o">=</span><span class="n">axis</span><span class="p">)</span>
    <span class="n">sort_weights</span> <span class="o">=</span> <span class="n">np</span><span class="o">.</span><span class="n">take_along_axis</span><span class="p">(</span><span class="n">weights</span><span class="p">,</span> <span class="n">sort_indices</span><span class="p">,</span> <span class="n">axis</span><span class="o">=</span><span class="n">axis</span><span class="p">)</span>
    <span class="n">sort_weights</span> <span class="o">*=</span> <span class="o">~</span><span class="n">np</span><span class="o">.</span><span class="n">isnan</span><span class="p">(</span><span class="n">sort_values</span><span class="p">)</span>  <span class="c1"># if there are NaNs, zero out their weights</span>
    <span class="c1"># calculate the median cutoff</span>
    <span class="n">cumsum</span> <span class="o">=</span> <span class="n">np</span><span class="o">.</span><span class="n">cumsum</span><span class="p">(</span><span class="n">sort_weights</span><span class="p">,</span> <span class="n">axis</span><span class="o">=</span><span class="n">axis</span><span class="p">)</span>
    <span class="n">cutoff</span> <span class="o">=</span> <span class="n">np</span><span class="o">.</span><span class="n">sum</span><span class="p">(</span><span class="n">sort_weights</span><span class="p">,</span> <span class="n">axis</span><span class="o">=</span><span class="n">axis</span><span class="p">,</span> <span class="n">keepdims</span><span class="o">=</span><span class="kc">True</span><span class="p">)</span> <span class="o">*</span> <span class="n">percentile</span>
    <span class="c1"># find the values at that cutoff</span>
    <span class="n">index_array</span> <span class="o">=</span> <span class="n">np</span><span class="o">.</span><span class="n">expand_dims</span><span class="p">(</span><span class="n">np</span><span class="o">.</span><span class="n">argmax</span><span class="p">(</span><span class="n">cumsum</span> <span class="o">&gt;=</span> <span class="n">cutoff</span><span class="p">,</span> <span class="n">axis</span><span class="o">=</span><span class="n">axis</span><span class="p">),</span> <span class="n">axis</span><span class="o">=</span><span class="n">axis</span><span class="p">)</span>
    <span class="n">medians</span> <span class="o">=</span> <span class="n">np</span><span class="o">.</span><span class="n">take_along_axis</span><span class="p">(</span><span class="n">sort_values</span><span class="p">,</span> <span class="n">index_array</span><span class="p">,</span> <span class="n">axis</span><span class="o">=</span><span class="n">axis</span><span class="p">)</span>
    <span class="c1"># visualize</span>
    <span class="k">if</span> <span class="n">visualize</span><span class="p">:</span>
        <span class="n">n_vals</span> <span class="o">=</span> <span class="n">values</span><span class="o">.</span><span class="n">shape</span><span class="p">[</span><span class="n">axis</span><span class="p">]</span>
        <span class="n">temp_values</span> <span class="o">=</span> <span class="n">sort_values</span><span class="o">.</span><span class="n">transpose</span><span class="p">(</span><span class="n">axis</span><span class="p">,</span> <span class="o">*</span><span class="n">other_axes</span><span class="p">)</span><span class="o">.</span><span class="n">reshape</span><span class="p">(</span><span class="n">n_vals</span><span class="p">,</span> <span class="o">-</span><span class="mi">1</span><span class="p">)</span>
        <span class="n">temp_weights</span> <span class="o">=</span> <span class="n">sort_weights</span><span class="o">.</span><span class="n">transpose</span><span class="p">(</span><span class="n">axis</span><span class="p">,</span> <span class="o">*</span><span class="n">other_axes</span><span class="p">)</span><span class="o">.</span><span class="n">reshape</span><span class="p">(</span><span class="n">n_vals</span><span class="p">,</span> <span class="o">-</span><span class="mi">1</span><span class="p">)</span>
        <span class="n">temp_cumsum</span> <span class="o">=</span> <span class="n">cumsum</span><span class="o">.</span><span class="n">transpose</span><span class="p">(</span><span class="n">axis</span><span class="p">,</span> <span class="o">*</span><span class="n">other_axes</span><span class="p">)</span><span class="o">.</span><span class="n">reshape</span><span class="p">(</span><span class="n">n_vals</span><span class="p">,</span> <span class="o">-</span><span class="mi">1</span><span class="p">)</span>
        <span class="n">temp_cutoff</span> <span class="o">=</span> <span class="n">cutoff</span><span class="o">.</span><span class="n">transpose</span><span class="p">(</span><span class="n">axis</span><span class="p">,</span> <span class="o">*</span><span class="n">other_axes</span><span class="p">)</span><span class="o">.</span><span class="n">reshape</span><span class="p">(</span><span class="mi">1</span><span class="p">,</span> <span class="o">-</span><span class="mi">1</span><span class="p">)</span>
        <span class="n">temp_index</span> <span class="o">=</span> <span class="n">index_array</span><span class="o">.</span><span class="n">transpose</span><span class="p">(</span><span class="n">axis</span><span class="p">,</span> <span class="o">*</span><span class="n">other_axes</span><span class="p">)</span><span class="o">.</span><span class="n">reshape</span><span class="p">(</span><span class="mi">1</span><span class="p">,</span> <span class="o">-</span><span class="mi">1</span><span class="p">)</span>
        <span class="n">temp_medians</span> <span class="o">=</span> <span class="n">medians</span><span class="o">.</span><span class="n">transpose</span><span class="p">(</span><span class="n">axis</span><span class="p">,</span> <span class="o">*</span><span class="n">other_axes</span><span class="p">)</span><span class="o">.</span><span class="n">reshape</span><span class="p">(</span><span class="mi">1</span><span class="p">,</span> <span class="o">-</span><span class="mi">1</span><span class="p">)</span>
        <span class="n">n_other_axes</span> <span class="o">=</span> <span class="n">temp_values</span><span class="o">.</span><span class="n">shape</span><span class="p">[</span><span class="mi">1</span><span class="p">]</span>
        <span class="k">for</span> <span class="n">i</span> <span class="ow">in</span> <span class="nb">range</span><span class="p">(</span><span class="n">n_other_axes</span><span class="p">):</span>
            <span class="n">i_values</span> <span class="o">=</span> <span class="n">temp_values</span><span class="p">[:,</span> <span class="n">i</span><span class="p">]</span>
            <span class="n">i_weights</span> <span class="o">=</span> <span class="n">temp_weights</span><span class="p">[:,</span> <span class="n">i</span><span class="p">]</span>
            <span class="n">i_cumsum</span> <span class="o">=</span> <span class="n">temp_cumsum</span><span class="p">[:,</span> <span class="n">i</span><span class="p">]</span>
            <span class="n">i_cutoff</span> <span class="o">=</span> <span class="n">temp_cutoff</span><span class="p">[</span><span class="mi">0</span><span class="p">,</span> <span class="n">i</span><span class="p">]</span>
            <span class="n">i_index</span> <span class="o">=</span> <span class="n">temp_index</span><span class="p">[</span><span class="mi">0</span><span class="p">,</span> <span class="n">i</span><span class="p">]</span>
            <span class="n">i_medians</span> <span class="o">=</span> <span class="n">temp_medians</span><span class="p">[</span><span class="mi">0</span><span class="p">,</span> <span class="n">i</span><span class="p">]</span>
            <span class="n">plt</span><span class="o">.</span><span class="n">figure</span><span class="p">()</span>
            <span class="n">plt</span><span class="o">.</span><span class="n">bar</span><span class="p">(</span><span class="n">i_cumsum</span><span class="p">,</span> <span class="n">i_values</span><span class="p">,</span> <span class="o">-</span><span class="n">i_weights</span><span class="p">,</span> <span class="n">align</span><span class="o">=</span><span class="s2">&quot;edge&quot;</span><span class="p">,</span> <span class="n">color</span><span class="o">=</span><span class="s2">&quot;C0&quot;</span><span class="p">)</span>
            <span class="n">plt</span><span class="o">.</span><span class="n">bar</span><span class="p">(</span><span class="n">i_cumsum</span><span class="p">,</span> <span class="n">i_cumsum</span><span class="p">,</span> <span class="o">-</span><span class="n">i_weights</span><span class="p">,</span> <span class="n">align</span><span class="o">=</span><span class="s2">&quot;edge&quot;</span><span class="p">,</span>
                    <span class="n">edgecolor</span><span class="o">=</span><span class="s2">&quot;C1&quot;</span><span class="p">,</span> <span class="n">facecolor</span><span class="o">=</span><span class="kc">None</span><span class="p">)</span>
            <span class="n">plt</span><span class="o">.</span><span class="n">axhline</span><span class="p">(</span><span class="n">i_cutoff</span><span class="p">,</span> <span class="n">color</span><span class="o">=</span><span class="s2">&quot;k&quot;</span><span class="p">,</span> <span class="n">linestyle</span><span class="o">=</span><span class="s2">&quot;--&quot;</span><span class="p">)</span>
            <span class="n">plt</span><span class="o">.</span><span class="n">axvline</span><span class="p">(</span><span class="n">i_cumsum</span><span class="p">[</span><span class="n">i_index</span><span class="p">],</span> <span class="n">color</span><span class="o">=</span><span class="s2">&quot;r&quot;</span><span class="p">,</span> <span class="n">linestyle</span><span class="o">=</span><span class="s2">&quot;--&quot;</span><span class="p">)</span>
            <span class="n">plt</span><span class="o">.</span><span class="n">title</span><span class="p">(</span><span class="sa">f</span><span class="s2">&quot;axis </span><span class="si">{</span><span class="n">i</span><span class="si">}</span><span class="s2">: </span><span class="si">{</span><span class="n">i_medians</span><span class="si">}</span><span class="s2">&quot;</span><span class="p">)</span>
            <span class="n">plt</span><span class="o">.</span><span class="n">show</span><span class="p">()</span>
    <span class="c1"># squeeze (if desired) and return</span>
    <span class="k">if</span> <span class="ow">not</span> <span class="n">keepdims</span><span class="p">:</span>
        <span class="n">medians</span> <span class="o">=</span> <span class="n">medians</span><span class="o">.</span><span class="n">squeeze</span><span class="p">(</span><span class="n">axis</span><span class="o">=</span><span class="n">axis</span><span class="p">)</span>
    <span class="k">return</span> <span class="n">medians</span></div>


<div class="viewcode-block" id="download_unr_data"><a class="viewcode-back" href="../../disstans/tools.html#disstans.tools.download_unr_data">[docs]</a><span class="k">def</span> <span class="nf">download_unr_data</span><span class="p">(</span><span class="n">station_list_or_bbox</span><span class="p">,</span> <span class="n">data_dir</span><span class="p">,</span> <span class="n">solution</span><span class="o">=</span><span class="s2">&quot;final&quot;</span><span class="p">,</span>
                      <span class="n">rate</span><span class="o">=</span><span class="s2">&quot;24h&quot;</span><span class="p">,</span> <span class="n">reference</span><span class="o">=</span><span class="kc">None</span><span class="p">,</span> <span class="n">min_solutions</span><span class="o">=</span><span class="mi">100</span><span class="p">,</span>
                      <span class="n">t_min</span><span class="o">=</span><span class="kc">None</span><span class="p">,</span> <span class="n">t_max</span><span class="o">=</span><span class="kc">None</span><span class="p">,</span> <span class="n">verbose</span><span class="o">=</span><span class="kc">False</span><span class="p">,</span> <span class="n">no_pbar</span><span class="o">=</span><span class="kc">False</span><span class="p">):</span>
    <span class="sd">&quot;&quot;&quot;</span>
<span class="sd">    Downloads GNSS timeseries data from the University of Nevada at Reno&#39;s</span>
<span class="sd">    `Nevada Geodetic Laboratory`_. When using this data, please cite [blewitt18]_,</span>
<span class="sd">    as well as all the original data providers (the relevant info will be</span>
<span class="sd">    downloaded as well).</span>

<span class="sd">    Files will only be downloaded if there is no matching file already present,</span>
<span class="sd">    or the remote file is newer than the local one.</span>

<span class="sd">    Parameters</span>
<span class="sd">    ----------</span>
<span class="sd">    station_list_or_bbox : list</span>
<span class="sd">        Defines which stations to look for data and download.</span>
<span class="sd">        It can be either a list of station names (list of strings), a list of bounding</span>
<span class="sd">        box coordinates (the four floats ``[lon_min, lon_max, lat_min, lat_max]``</span>
<span class="sd">        in degrees), or a three-element list defining a circle (location in degrees</span>
<span class="sd">        and radius in kilometers ``[center_lon, center_lat, radius]``).</span>
<span class="sd">    data_dir : str</span>
<span class="sd">        Folder for data.</span>
<span class="sd">    solution : str, optional</span>
<span class="sd">        Which timeseries solution to download. Possible values are ``&#39;final&#39;``,</span>
<span class="sd">        ``&#39;rapid&#39;`` and ``&#39;ultra&#39;``. See the Notes for approximate latency times.</span>
<span class="sd">        Defaults to ``&#39;final&#39;``.</span>
<span class="sd">    rate : str, optional</span>
<span class="sd">        Which sample rate to download. Possible values are ``&#39;24h&#39;`` and</span>
<span class="sd">        ``&#39;5min&#39;``. See the Notes for a table of which rates are available for each</span>
<span class="sd">        solution. Defaults to ``&#39;24h&#39;``.</span>
<span class="sd">    reference : str, optional</span>
<span class="sd">        The UNR abbreviation for the reference frame in which to download the data.</span>
<span class="sd">        Applies only for daily sample rates and final or rapid orbit solutions.</span>
<span class="sd">        Defaults to ``&#39;IGS14&#39;``.</span>
<span class="sd">    min_solutions : int, optional</span>
<span class="sd">        Only consider stations with at least a certain number of all-time solutions</span>
<span class="sd">        according to the station list file.</span>
<span class="sd">        Defaults to ``100``.</span>
<span class="sd">    t_min : str or pandas.Timestamp, optional</span>
<span class="sd">        Only consider stations that have data on or after ``t_min``.</span>
<span class="sd">    t_max : str or pandas.Timestamp, optional</span>
<span class="sd">        Only consider stations that have data on or before ``t_max``.</span>
<span class="sd">    verbose : bool, optional</span>
<span class="sd">        If ``True`` (dault: ``False``), individual actions are printed.</span>
<span class="sd">    no_pbar : bool, optional</span>
<span class="sd">        Suppress the progress bar with ``True`` (default: ``False``).</span>

<span class="sd">    Returns</span>
<span class="sd">    -------</span>
<span class="sd">    stations : pandas.DataFrame</span>
<span class="sd">        A DataFrame, built from UNR&#39;s data holding list, subset to the stations</span>
<span class="sd">        actually selected for download.</span>

<span class="sd">    Notes</span>
<span class="sd">    -----</span>

<span class="sd">    The following combinations of solution and sample rates are available.</span>
<span class="sd">    Note that not all stations are equipped to provide all data types.</span>
<span class="sd">    Furthermore, only the daily files will be available in a plate</span>
<span class="sd">    reference frame.</span>

<span class="sd">    +-----------------+----------+-----------+------------------+</span>
<span class="sd">    | orbit solutions | 24 hours | 5 minutes | latency          |</span>
<span class="sd">    +=================+==========+===========+==================+</span>
<span class="sd">    | final           | yes      | yes       | approx. 2 weeks  |</span>
<span class="sd">    +-----------------+----------+-----------+------------------+</span>
<span class="sd">    | rapid           | yes      | yes       | approx. 24 hours |</span>
<span class="sd">    +-----------------+----------+-----------+------------------+</span>
<span class="sd">    | ultra           | no       | yes       | approx. 2 hours  |</span>
<span class="sd">    +-----------------+----------+-----------+------------------+</span>

<span class="sd">    Warning</span>
<span class="sd">    -------</span>

<span class="sd">    It is your responsibility that different reference frames or solution types are</span>
<span class="sd">    not downloaded into the same folders, because this could lead to the overwriting</span>
<span class="sd">    of data or ambiguities as to which files represent which solutions. This is because</span>
<span class="sd">    this script does not rename files or change the folder structure that it finds</span>
<span class="sd">    on UNR&#39;s servers.</span>

<span class="sd">    References</span>
<span class="sd">    ----------</span>

<span class="sd">    .. _`Nevada Geodetic Laboratory`: http://geodesy.unr.edu/</span>
<span class="sd">    .. [blewitt18] Blewitt, G., Hammond, W., &amp; Kreemer, C. (2018).</span>
<span class="sd">       *Harnessing the GPS Data Explosion for Interdisciplinary Science*. Eos, 99.</span>
<span class="sd">       doi:`10.1029/2018EO104623 &lt;https://doi.org/10.1029/2018EO104623&gt;`_</span>

<span class="sd">    See Also</span>
<span class="sd">    --------</span>
<span class="sd">    parse_unr_steps : Function to download and parse UNR&#39;s main step file.</span>
<span class="sd">    &quot;&quot;&quot;</span>
    <span class="c1"># do some checks</span>
    <span class="k">assert</span> <span class="n">solution</span> <span class="ow">in</span> <span class="p">[</span><span class="s2">&quot;final&quot;</span><span class="p">,</span> <span class="s2">&quot;rapid&quot;</span><span class="p">,</span> <span class="s2">&quot;ultra&quot;</span><span class="p">],</span> \
        <span class="sa">f</span><span class="s2">&quot;Please choose a valid orbit solution (got </span><span class="si">{</span><span class="n">solution</span><span class="si">}</span><span class="s2">).&quot;</span>
    <span class="k">assert</span> <span class="n">rate</span> <span class="ow">in</span> <span class="p">[</span><span class="s2">&quot;24h&quot;</span><span class="p">,</span> <span class="s2">&quot;5min&quot;</span><span class="p">],</span> \
        <span class="sa">f</span><span class="s2">&quot;Please choose a valid sample rate (got </span><span class="si">{</span><span class="n">rate</span><span class="si">}</span><span class="s2">).&quot;</span>
    <span class="k">if</span> <span class="p">(</span><span class="n">solution</span> <span class="o">==</span> <span class="s2">&quot;ultra&quot;</span><span class="p">)</span> <span class="ow">and</span> <span class="p">(</span><span class="n">rate</span> <span class="o">==</span> <span class="s2">&quot;24h&quot;</span><span class="p">):</span>
        <span class="k">raise</span> <span class="ne">ValueError</span><span class="p">(</span><span class="s2">&quot;There are no ultra-rapid daily solutions available.&quot;</span><span class="p">)</span>
    <span class="k">assert</span> <span class="nb">isinstance</span><span class="p">(</span><span class="n">station_list_or_bbox</span><span class="p">,</span> <span class="nb">list</span><span class="p">),</span> \
        <span class="sa">f</span><span class="s2">&quot;&#39;station_list_or_bbox&#39; needs to be a list, got </span><span class="si">{</span><span class="nb">type</span><span class="p">(</span><span class="n">station_list_or_bbox</span><span class="p">)</span><span class="si">}</span><span class="s2">.&quot;</span>
    <span class="c1"># make the necessary folders</span>
    <span class="n">atr_dir</span> <span class="o">=</span> <span class="n">os</span><span class="o">.</span><span class="n">path</span><span class="o">.</span><span class="n">join</span><span class="p">(</span><span class="n">data_dir</span><span class="p">,</span> <span class="s2">&quot;attributions&quot;</span><span class="p">)</span>
    <span class="k">if</span> <span class="n">verbose</span><span class="p">:</span>
        <span class="nb">print</span><span class="p">(</span><span class="sa">f</span><span class="s2">&quot;Making sure &#39;</span><span class="si">{</span><span class="n">data_dir</span><span class="si">}</span><span class="s2">&#39; and &#39;</span><span class="si">{</span><span class="n">atr_dir</span><span class="si">}</span><span class="s2">&#39; exist.&quot;</span><span class="p">)</span>
    <span class="n">os</span><span class="o">.</span><span class="n">makedirs</span><span class="p">(</span><span class="n">data_dir</span><span class="p">,</span> <span class="n">exist_ok</span><span class="o">=</span><span class="kc">True</span><span class="p">)</span>
    <span class="n">os</span><span class="o">.</span><span class="n">makedirs</span><span class="p">(</span><span class="n">atr_dir</span><span class="p">,</span> <span class="n">exist_ok</span><span class="o">=</span><span class="kc">True</span><span class="p">)</span>
    <span class="c1"># set master station list URL and define the function that returns the URL</span>
    <span class="c1"># (since we don&#39;t know which stations and times to actually download)</span>
    <span class="n">base_url</span> <span class="o">=</span> <span class="s2">&quot;http://geodesy.unr.edu/gps_timeseries/&quot;</span>
    <span class="k">if</span> <span class="n">solution</span> <span class="o">==</span> <span class="s2">&quot;final&quot;</span><span class="p">:</span>
        <span class="k">if</span> <span class="n">rate</span> <span class="o">==</span> <span class="s2">&quot;24h&quot;</span><span class="p">:</span>
            <span class="k">if</span> <span class="p">(</span><span class="n">reference</span> <span class="ow">is</span> <span class="kc">None</span><span class="p">)</span> <span class="ow">or</span> <span class="p">(</span><span class="n">reference</span> <span class="o">==</span> <span class="s2">&quot;IGS14&quot;</span><span class="p">):</span>
                <span class="k">def</span> <span class="nf">get_sta_url</span><span class="p">(</span><span class="n">sta</span><span class="p">):</span>
                    <span class="k">return</span> <span class="n">base_url</span> <span class="o">+</span> <span class="sa">f</span><span class="s2">&quot;tenv3/IGS14/</span><span class="si">{</span><span class="n">sta</span><span class="si">}</span><span class="s2">.tenv3&quot;</span>
            <span class="k">else</span><span class="p">:</span>
                <span class="k">def</span> <span class="nf">get_sta_url</span><span class="p">(</span><span class="n">sta</span><span class="p">):</span>
                    <span class="k">return</span> <span class="n">base_url</span> <span class="o">+</span> <span class="sa">f</span><span class="s2">&quot;tenv3/plates/</span><span class="si">{</span><span class="n">reference</span><span class="si">}</span><span class="s2">/</span><span class="si">{</span><span class="n">sta</span><span class="si">}</span><span class="s2">.</span><span class="si">{</span><span class="n">reference</span><span class="si">}</span><span class="s2">.tenv3&quot;</span>
        <span class="k">elif</span> <span class="n">rate</span> <span class="o">==</span> <span class="s2">&quot;5min&quot;</span><span class="p">:</span>
            <span class="k">def</span> <span class="nf">get_sta_url</span><span class="p">(</span><span class="n">sta</span><span class="p">,</span> <span class="n">year</span><span class="p">):</span>
                <span class="k">return</span> <span class="n">base_url</span> <span class="o">+</span> <span class="sa">f</span><span class="s2">&quot;kenv/</span><span class="si">{</span><span class="n">sta</span><span class="si">}</span><span class="s2">/</span><span class="si">{</span><span class="n">sta</span><span class="si">}</span><span class="s2">.</span><span class="si">{</span><span class="n">year</span><span class="si">}</span><span class="s2">.kenv.zip&quot;</span>
        <span class="n">station_list_url</span> <span class="o">=</span> <span class="s2">&quot;http://geodesy.unr.edu/NGLStationPages/DataHoldings.txt&quot;</span>
    <span class="k">elif</span> <span class="n">solution</span> <span class="o">==</span> <span class="s2">&quot;rapid&quot;</span><span class="p">:</span>
        <span class="k">if</span> <span class="n">rate</span> <span class="o">==</span> <span class="s2">&quot;24h&quot;</span><span class="p">:</span>
            <span class="k">if</span> <span class="p">(</span><span class="n">reference</span> <span class="ow">is</span> <span class="kc">None</span><span class="p">)</span> <span class="ow">or</span> <span class="p">(</span><span class="n">reference</span> <span class="o">==</span> <span class="s2">&quot;IGS14&quot;</span><span class="p">):</span>
                <span class="k">def</span> <span class="nf">get_sta_url</span><span class="p">(</span><span class="n">sta</span><span class="p">):</span>
                    <span class="k">return</span> <span class="n">base_url</span> <span class="o">+</span> <span class="sa">f</span><span class="s2">&quot;rapids/tenv3/</span><span class="si">{</span><span class="n">sta</span><span class="si">}</span><span class="s2">.tenv3&quot;</span>
            <span class="k">else</span><span class="p">:</span>
                <span class="k">def</span> <span class="nf">get_sta_url</span><span class="p">(</span><span class="n">sta</span><span class="p">):</span>
                    <span class="k">return</span> <span class="n">base_url</span> <span class="o">+</span> <span class="sa">f</span><span class="s2">&quot;rapids/plates/tenv3/</span><span class="si">{</span><span class="n">reference</span><span class="si">}</span><span class="s2">/</span><span class="si">{</span><span class="n">sta</span><span class="si">}</span><span class="s2">.</span><span class="si">{</span><span class="n">reference</span><span class="si">}</span><span class="s2">.tenv3&quot;</span>
            <span class="n">station_list_url</span> <span class="o">=</span> <span class="s2">&quot;http://geodesy.unr.edu/NGLStationPages/DataHoldingsRapid24hr.txt&quot;</span>
        <span class="k">elif</span> <span class="n">rate</span> <span class="o">==</span> <span class="s2">&quot;5min&quot;</span><span class="p">:</span>
            <span class="k">def</span> <span class="nf">get_sta_url</span><span class="p">(</span><span class="n">sta</span><span class="p">,</span> <span class="n">year</span><span class="p">):</span>
                <span class="k">return</span> <span class="n">base_url</span> <span class="o">+</span> <span class="sa">f</span><span class="s2">&quot;rapids_5min/kenv/</span><span class="si">{</span><span class="n">sta</span><span class="si">}</span><span class="s2">/</span><span class="si">{</span><span class="n">sta</span><span class="si">}</span><span class="s2">.</span><span class="si">{</span><span class="n">year</span><span class="si">}</span><span class="s2">.kenv.zip&quot;</span>
            <span class="n">station_list_url</span> <span class="o">=</span> <span class="s2">&quot;http://geodesy.unr.edu/NGLStationPages/DataHoldingsRapid5min.txt&quot;</span>
    <span class="k">elif</span> <span class="n">solution</span> <span class="o">==</span> <span class="s2">&quot;ultra&quot;</span><span class="p">:</span>
        <span class="k">def</span> <span class="nf">get_sta_url</span><span class="p">(</span><span class="n">sta</span><span class="p">,</span> <span class="n">year</span><span class="p">,</span> <span class="n">doy</span><span class="p">,</span> <span class="n">date</span><span class="p">):</span>
            <span class="k">return</span> <span class="n">base_url</span> <span class="o">+</span> <span class="sa">f</span><span class="s2">&quot;ultracombo/kenv/</span><span class="si">{</span><span class="n">year</span><span class="si">}</span><span class="s2">/</span><span class="si">{</span><span class="n">doy</span><span class="si">}</span><span class="s2">/</span><span class="si">{</span><span class="n">date</span><span class="si">}{</span><span class="n">sta</span><span class="si">}</span><span class="s2">_fix.kenv&quot;</span>
        <span class="n">station_list_url</span> <span class="o">=</span> <span class="s2">&quot;http://geodesy.unr.edu/NGLStationPages/DataHoldingsUltra5min.txt&quot;</span>
    <span class="n">station_list_path</span> <span class="o">=</span> <span class="n">os</span><span class="o">.</span><span class="n">path</span><span class="o">.</span><span class="n">join</span><span class="p">(</span><span class="n">data_dir</span><span class="p">,</span> <span class="n">station_list_url</span><span class="o">.</span><span class="n">split</span><span class="p">(</span><span class="s2">&quot;/&quot;</span><span class="p">)[</span><span class="o">-</span><span class="mi">1</span><span class="p">])</span>
    <span class="c1"># download the station list and parse to a DataFrame</span>
    <span class="k">if</span> <span class="n">verbose</span><span class="p">:</span>
        <span class="nb">print</span><span class="p">(</span><span class="sa">f</span><span class="s2">&quot;Downloading station list from </span><span class="si">{</span><span class="n">station_list_url</span><span class="si">}</span><span class="s2"> to </span><span class="si">{</span><span class="n">station_list_path</span><span class="si">}</span><span class="s2">.&quot;</span><span class="p">)</span>
    <span class="k">try</span><span class="p">:</span>
        <span class="n">request</span><span class="o">.</span><span class="n">urlretrieve</span><span class="p">(</span><span class="n">station_list_url</span><span class="p">,</span> <span class="n">station_list_path</span><span class="p">)</span>
    <span class="k">except</span> <span class="n">error</span><span class="o">.</span><span class="n">HTTPError</span> <span class="k">as</span> <span class="n">e</span><span class="p">:</span>
        <span class="k">raise</span> <span class="ne">RuntimeError</span><span class="p">(</span><span class="s2">&quot;Failed to download the station list from &quot;</span>
                           <span class="sa">f</span><span class="s2">&quot;</span><span class="si">{</span><span class="n">station_list_url</span><span class="si">}</span><span class="s2">.&quot;</span><span class="p">)</span><span class="o">.</span><span class="n">with_traceback</span><span class="p">(</span><span class="n">e</span><span class="o">.</span><span class="n">__traceback__</span><span class="p">)</span> <span class="kn">from</span> <span class="nn">e</span>
    <span class="n">stations</span> <span class="o">=</span> <span class="n">pd</span><span class="o">.</span><span class="n">read_csv</span><span class="p">(</span><span class="n">station_list_path</span><span class="p">,</span> <span class="n">delim_whitespace</span><span class="o">=</span><span class="kc">True</span><span class="p">,</span> <span class="n">usecols</span><span class="o">=</span><span class="nb">list</span><span class="p">(</span><span class="nb">range</span><span class="p">(</span><span class="mi">11</span><span class="p">)),</span>
                           <span class="n">parse_dates</span><span class="o">=</span><span class="p">[</span><span class="mi">7</span><span class="p">,</span> <span class="mi">8</span><span class="p">,</span> <span class="mi">9</span><span class="p">],</span> <span class="n">infer_datetime_format</span><span class="o">=</span><span class="kc">True</span><span class="p">)</span>
    <span class="c1"># subset according to station_list_or_bbox</span>
    <span class="k">if</span> <span class="nb">all</span><span class="p">([</span><span class="nb">isinstance</span><span class="p">(</span><span class="n">site</span><span class="p">,</span> <span class="nb">str</span><span class="p">)</span> <span class="k">for</span> <span class="n">site</span> <span class="ow">in</span> <span class="n">station_list_or_bbox</span><span class="p">]):</span>
        <span class="c1"># list contains stations names</span>
        <span class="n">stations</span> <span class="o">=</span> <span class="n">stations</span><span class="p">[</span><span class="n">stations</span><span class="p">[</span><span class="s2">&quot;Sta&quot;</span><span class="p">]</span><span class="o">.</span><span class="n">isin</span><span class="p">(</span><span class="n">station_list_or_bbox</span><span class="p">)]</span>
    <span class="k">elif</span> <span class="nb">all</span><span class="p">([</span><span class="nb">isinstance</span><span class="p">(</span><span class="n">value</span><span class="p">,</span> <span class="nb">float</span><span class="p">)</span> <span class="ow">or</span> <span class="nb">isinstance</span><span class="p">(</span><span class="n">value</span><span class="p">,</span> <span class="nb">int</span><span class="p">)</span>
              <span class="k">for</span> <span class="n">value</span> <span class="ow">in</span> <span class="n">station_list_or_bbox</span><span class="p">]):</span>
        <span class="k">if</span> <span class="nb">len</span><span class="p">(</span><span class="n">station_list_or_bbox</span><span class="p">)</span> <span class="o">==</span> <span class="mi">4</span><span class="p">:</span>
            <span class="c1"># list is a bounding box</span>
            <span class="p">[</span><span class="n">lon_min</span><span class="p">,</span> <span class="n">lon_max</span><span class="p">,</span> <span class="n">lat_min</span><span class="p">,</span> <span class="n">lat_max</span><span class="p">]</span> <span class="o">=</span> <span class="n">station_list_or_bbox</span>
            <span class="k">assert</span> <span class="n">lat_min</span> <span class="o">&lt;</span> <span class="n">lat_max</span><span class="p">,</span> <span class="s2">&quot;&#39;lat_min&#39; needs to be smaller than &#39;lat_max&#39;.&quot;</span>
            <span class="n">lon_min</span> <span class="o">=</span> <span class="p">(</span><span class="n">lon_min</span> <span class="o">+</span> <span class="mi">360</span><span class="p">)</span> <span class="o">%</span> <span class="mi">360</span>
            <span class="n">lon_max</span> <span class="o">=</span> <span class="p">(</span><span class="n">lon_max</span> <span class="o">+</span> <span class="mi">360</span><span class="p">)</span> <span class="o">%</span> <span class="mi">360</span>
            <span class="k">if</span> <span class="n">lon_min</span> <span class="o">&lt;</span> <span class="n">lon_max</span><span class="p">:</span>
                <span class="n">lon_subset</span> <span class="o">=</span> <span class="p">(</span><span class="n">stations</span><span class="p">[</span><span class="s2">&quot;Long(deg)&quot;</span><span class="p">]</span> <span class="o">&lt;=</span> <span class="n">lon_max</span><span class="p">)</span> <span class="o">&amp;</span> \
                             <span class="p">(</span><span class="n">stations</span><span class="p">[</span><span class="s2">&quot;Long(deg)&quot;</span><span class="p">]</span> <span class="o">&gt;=</span> <span class="n">lon_min</span><span class="p">)</span>
            <span class="k">elif</span> <span class="n">lon_min</span> <span class="o">&gt;</span> <span class="n">lon_max</span><span class="p">:</span>
                <span class="n">lon_subset</span> <span class="o">=</span> <span class="p">(</span><span class="n">stations</span><span class="p">[</span><span class="s2">&quot;Long(deg)&quot;</span><span class="p">]</span> <span class="o">&lt;=</span> <span class="n">lon_max</span><span class="p">)</span> <span class="o">|</span> \
                             <span class="p">(</span><span class="n">stations</span><span class="p">[</span><span class="s2">&quot;Long(deg)&quot;</span><span class="p">]</span> <span class="o">&gt;=</span> <span class="n">lon_min</span><span class="p">)</span>
            <span class="k">else</span><span class="p">:</span>
                <span class="n">lon_subset</span> <span class="o">=</span> <span class="kc">True</span>
            <span class="n">lat_subset</span> <span class="o">=</span> <span class="p">(</span><span class="n">stations</span><span class="p">[</span><span class="s2">&quot;Lat(deg)&quot;</span><span class="p">]</span> <span class="o">&lt;=</span> <span class="n">lat_max</span><span class="p">)</span> <span class="o">&amp;</span> \
                         <span class="p">(</span><span class="n">stations</span><span class="p">[</span><span class="s2">&quot;Lat(deg)&quot;</span><span class="p">]</span> <span class="o">&gt;=</span> <span class="n">lat_min</span><span class="p">)</span>
            <span class="n">stations</span> <span class="o">=</span> <span class="n">stations</span><span class="p">[</span><span class="n">lat_subset</span> <span class="o">&amp;</span> <span class="n">lon_subset</span><span class="p">]</span>
        <span class="k">elif</span> <span class="nb">len</span><span class="p">(</span><span class="n">station_list_or_bbox</span><span class="p">)</span> <span class="o">==</span> <span class="mi">3</span><span class="p">:</span>
            <span class="c1"># list is a location and radius</span>
            <span class="p">[</span><span class="n">center_lon</span><span class="p">,</span> <span class="n">center_lat</span><span class="p">,</span> <span class="n">radius</span><span class="p">]</span> <span class="o">=</span> <span class="n">station_list_or_bbox</span>
            <span class="n">center_lonlat</span> <span class="o">=</span> <span class="n">np</span><span class="o">.</span><span class="n">array</span><span class="p">([[</span><span class="n">center_lon</span><span class="p">,</span> <span class="n">center_lat</span><span class="p">]])</span>
            <span class="n">geoid</span> <span class="o">=</span> <span class="n">cgeod</span><span class="o">.</span><span class="n">Geodesic</span><span class="p">()</span>
            <span class="n">station_lonlat</span> <span class="o">=</span> <span class="n">stations</span><span class="p">[[</span><span class="s2">&quot;Long(deg)&quot;</span><span class="p">,</span> <span class="s2">&quot;Lat(deg)&quot;</span><span class="p">]]</span><span class="o">.</span><span class="n">values</span>
            <span class="n">distances</span> <span class="o">=</span> <span class="n">geoid</span><span class="o">.</span><span class="n">inverse</span><span class="p">(</span><span class="n">center_lonlat</span><span class="p">,</span> <span class="n">station_lonlat</span><span class="p">)</span>
            <span class="n">distances</span> <span class="o">=</span> <span class="n">np</span><span class="o">.</span><span class="n">array</span><span class="p">(</span><span class="n">distances</span><span class="p">)[:,</span> <span class="mi">0</span><span class="p">]</span> <span class="o">/</span> <span class="mf">1e3</span>
            <span class="n">stations</span> <span class="o">=</span> <span class="n">stations</span><span class="p">[</span><span class="n">distances</span> <span class="o">&lt;=</span> <span class="n">radius</span><span class="p">]</span>
        <span class="k">else</span><span class="p">:</span>
            <span class="k">raise</span> <span class="ne">ValueError</span><span class="p">(</span><span class="s2">&quot;Could not parse &#39;station_list_or_bbox&#39; &quot;</span> <span class="o">+</span>
                             <span class="nb">str</span><span class="p">(</span><span class="n">station_list_or_bbox</span><span class="p">))</span>
    <span class="k">else</span><span class="p">:</span>
        <span class="k">raise</span> <span class="ne">ValueError</span><span class="p">(</span><span class="s2">&quot;Could not parse &#39;station_list_or_bbox&#39; &quot;</span> <span class="o">+</span>
                         <span class="nb">str</span><span class="p">(</span><span class="n">station_list_or_bbox</span><span class="p">))</span>
    <span class="c1"># subset according to data availability</span>
    <span class="n">stations</span> <span class="o">=</span> <span class="n">stations</span><span class="p">[</span><span class="n">stations</span><span class="p">[</span><span class="s2">&quot;NumSol&quot;</span><span class="p">]</span> <span class="o">&gt;=</span> <span class="n">min_solutions</span><span class="p">]</span>
    <span class="k">if</span> <span class="n">t_min</span> <span class="ow">is</span> <span class="ow">not</span> <span class="kc">None</span><span class="p">:</span>
        <span class="n">stations</span> <span class="o">=</span> <span class="n">stations</span><span class="p">[</span><span class="n">stations</span><span class="p">[</span><span class="s2">&quot;Dtend&quot;</span><span class="p">]</span> <span class="o">&gt;=</span> <span class="n">pd</span><span class="o">.</span><span class="n">Timestamp</span><span class="p">(</span><span class="n">t_min</span><span class="p">)]</span>
    <span class="k">if</span> <span class="n">t_max</span> <span class="ow">is</span> <span class="ow">not</span> <span class="kc">None</span><span class="p">:</span>
        <span class="n">stations</span> <span class="o">=</span> <span class="n">stations</span><span class="p">[</span><span class="n">stations</span><span class="p">[</span><span class="s2">&quot;Dtbeg&quot;</span><span class="p">]</span> <span class="o">&lt;=</span> <span class="n">pd</span><span class="o">.</span><span class="n">Timestamp</span><span class="p">(</span><span class="n">t_max</span><span class="p">)]</span>
    <span class="c1"># this is now the final list of stations we&#39;re trying to download</span>
    <span class="n">stations_list</span> <span class="o">=</span> <span class="n">stations</span><span class="p">[</span><span class="s2">&quot;Sta&quot;</span><span class="p">]</span><span class="o">.</span><span class="n">to_list</span><span class="p">()</span>
    <span class="k">if</span> <span class="n">verbose</span><span class="p">:</span>
        <span class="nb">print</span><span class="p">(</span><span class="sa">f</span><span class="s2">&quot;List of stations to download: </span><span class="si">{</span><span class="n">stations_list</span><span class="si">}</span><span class="s2">.&quot;</span><span class="p">)</span>
    <span class="k">if</span> <span class="nb">len</span><span class="p">(</span><span class="n">stations_list</span><span class="p">)</span> <span class="o">==</span> <span class="mi">0</span><span class="p">:</span>
        <span class="k">raise</span> <span class="ne">RuntimeError</span><span class="p">(</span><span class="s2">&quot;No stations to download after applying all filters.&quot;</span><span class="p">)</span>
    <span class="c1"># prepare list of URLs to download</span>
    <span class="k">if</span> <span class="n">rate</span> <span class="o">==</span> <span class="s2">&quot;24h&quot;</span><span class="p">:</span>
        <span class="n">dict_urls</span> <span class="o">=</span> <span class="p">{</span><span class="n">sta</span><span class="p">:</span> <span class="p">[</span><span class="n">get_sta_url</span><span class="p">(</span><span class="n">sta</span><span class="p">)]</span> <span class="k">for</span> <span class="n">sta</span> <span class="ow">in</span> <span class="n">stations_list</span><span class="p">}</span>
        <span class="k">if</span> <span class="n">verbose</span><span class="p">:</span>
            <span class="nb">print</span><span class="p">(</span><span class="s2">&quot;No parsing of index pages necessary.&quot;</span><span class="p">)</span>
    <span class="k">else</span><span class="p">:</span>
        <span class="c1"># if it&#39;s a 5min sampling rate, there&#39;s multiple files per station,</span>
        <span class="c1"># and we need to parse the index webpage for all possible links</span>
        <span class="n">dict_urls</span> <span class="o">=</span> <span class="p">{}</span>
        <span class="k">if</span> <span class="p">(</span><span class="n">solution</span> <span class="o">==</span> <span class="s2">&quot;final&quot;</span><span class="p">)</span> <span class="ow">or</span> <span class="p">(</span><span class="n">solution</span> <span class="o">==</span> <span class="s2">&quot;rapid&quot;</span><span class="p">):</span>
            <span class="k">if</span> <span class="n">solution</span> <span class="o">==</span> <span class="s2">&quot;final&quot;</span><span class="p">:</span>
                <span class="n">index_url</span> <span class="o">=</span> <span class="n">base_url</span> <span class="o">+</span> <span class="s2">&quot;kenv/&quot;</span>
            <span class="k">else</span><span class="p">:</span>
                <span class="n">index_url</span> <span class="o">=</span> <span class="n">base_url</span> <span class="o">+</span> <span class="s2">&quot;rapids_5min/kenv/&quot;</span>
            <span class="n">iter_stations_list</span> <span class="o">=</span> <span class="n">tqdm</span><span class="p">(</span><span class="n">stations_list</span><span class="p">,</span> <span class="n">desc</span><span class="o">=</span><span class="s2">&quot;Parsing index pages&quot;</span><span class="p">,</span>
                                      <span class="n">ascii</span><span class="o">=</span><span class="kc">True</span><span class="p">,</span> <span class="n">unit</span><span class="o">=</span><span class="s2">&quot;station&quot;</span><span class="p">,</span> <span class="n">disable</span><span class="o">=</span><span class="n">no_pbar</span><span class="p">)</span>
            <span class="k">for</span> <span class="n">sta</span> <span class="ow">in</span> <span class="n">iter_stations_list</span><span class="p">:</span>
                <span class="n">pattern</span> <span class="o">=</span> <span class="sa">r</span><span class="s1">&#39;(?&lt;=&lt;a href=&quot;)&#39;</span> <span class="o">+</span> <span class="nb">str</span><span class="p">(</span><span class="n">sta</span><span class="p">)</span> <span class="o">+</span> \
                          <span class="sa">r</span><span class="s1">&#39;\.(\d</span><span class="si">{4}</span><span class="s1">)\.kenv\.zip(?=&quot;&gt;)&#39;</span>
                <span class="n">extractor</span> <span class="o">=</span> <span class="n">re</span><span class="o">.</span><span class="n">compile</span><span class="p">(</span><span class="n">pattern</span><span class="p">,</span> <span class="n">re</span><span class="o">.</span><span class="n">IGNORECASE</span><span class="p">)</span>
                <span class="k">with</span> <span class="n">request</span><span class="o">.</span><span class="n">urlopen</span><span class="p">(</span><span class="n">index_url</span> <span class="o">+</span> <span class="sa">f</span><span class="s2">&quot;</span><span class="si">{</span><span class="n">sta</span><span class="si">}</span><span class="s2">/&quot;</span><span class="p">)</span> <span class="k">as</span> <span class="n">f</span><span class="p">:</span>
                    <span class="n">index_page</span> <span class="o">=</span> <span class="n">f</span><span class="o">.</span><span class="n">read</span><span class="p">()</span><span class="o">.</span><span class="n">decode</span><span class="p">(</span><span class="s2">&quot;windows-1252&quot;</span><span class="p">)</span>
                    <span class="n">avail_years</span> <span class="o">=</span> <span class="n">extractor</span><span class="o">.</span><span class="n">findall</span><span class="p">(</span><span class="n">index_page</span><span class="p">)</span>
                <span class="n">dict_urls</span><span class="p">[</span><span class="n">sta</span><span class="p">]</span> <span class="o">=</span> <span class="p">[</span><span class="n">get_sta_url</span><span class="p">(</span><span class="n">sta</span><span class="p">,</span> <span class="n">year</span><span class="p">)</span> <span class="k">for</span> <span class="n">year</span> <span class="ow">in</span> <span class="n">avail_years</span><span class="p">]</span>
        <span class="k">elif</span> <span class="n">solution</span> <span class="o">==</span> <span class="s2">&quot;ultra&quot;</span><span class="p">:</span>
            <span class="n">index_url</span> <span class="o">=</span> <span class="n">base_url</span> <span class="o">+</span> <span class="s2">&quot;ultracombo/kenv/&quot;</span>
            <span class="n">pattern_y</span> <span class="o">=</span> <span class="sa">r</span><span class="s1">&#39;(?&lt;=&lt;a href=&quot;)(\d</span><span class="si">{4}</span><span class="s1">)/(?=&quot;&gt;)&#39;</span>
            <span class="n">pattern_d</span> <span class="o">=</span> <span class="sa">r</span><span class="s1">&#39;(?&lt;=&lt;a href=&quot;)(\d</span><span class="si">{3}</span><span class="s1">)/(?=&quot;&gt;)&#39;</span>
            <span class="n">pattern_f</span> <span class="o">=</span> <span class="sa">r</span><span class="s1">&#39;(?&lt;=&lt;a href=&quot;)(\d</span><span class="si">{2}</span><span class="s1">\w</span><span class="si">{3}</span><span class="s1">\d</span><span class="si">{2}</span><span class="s1">)(\w</span><span class="si">{4}</span><span class="s1">)_fix\.kenv(?=&quot;&gt;)&#39;</span>
            <span class="n">extractor_y</span> <span class="o">=</span> <span class="n">re</span><span class="o">.</span><span class="n">compile</span><span class="p">(</span><span class="n">pattern_y</span><span class="p">,</span> <span class="n">re</span><span class="o">.</span><span class="n">IGNORECASE</span><span class="p">)</span>
            <span class="n">extractor_d</span> <span class="o">=</span> <span class="n">re</span><span class="o">.</span><span class="n">compile</span><span class="p">(</span><span class="n">pattern_d</span><span class="p">,</span> <span class="n">re</span><span class="o">.</span><span class="n">IGNORECASE</span><span class="p">)</span>
            <span class="n">extractor_f</span> <span class="o">=</span> <span class="n">re</span><span class="o">.</span><span class="n">compile</span><span class="p">(</span><span class="n">pattern_f</span><span class="p">,</span> <span class="n">re</span><span class="o">.</span><span class="n">IGNORECASE</span><span class="p">)</span>
            <span class="k">if</span> <span class="n">verbose</span><span class="p">:</span>
                <span class="nb">print</span><span class="p">(</span><span class="s2">&quot;Parsing main index page... &quot;</span><span class="p">,</span> <span class="n">end</span><span class="o">=</span><span class="s2">&quot;&quot;</span><span class="p">,</span> <span class="n">flush</span><span class="o">=</span><span class="kc">True</span><span class="p">)</span>
            <span class="k">with</span> <span class="n">request</span><span class="o">.</span><span class="n">urlopen</span><span class="p">(</span><span class="n">index_url</span><span class="p">)</span> <span class="k">as</span> <span class="n">f</span><span class="p">:</span>
                <span class="n">index_page</span> <span class="o">=</span> <span class="n">f</span><span class="o">.</span><span class="n">read</span><span class="p">()</span><span class="o">.</span><span class="n">decode</span><span class="p">(</span><span class="s2">&quot;windows-1252&quot;</span><span class="p">)</span>
                <span class="n">avail_years</span> <span class="o">=</span> <span class="n">extractor_y</span><span class="o">.</span><span class="n">findall</span><span class="p">(</span><span class="n">index_page</span><span class="p">)</span>
            <span class="k">if</span> <span class="n">verbose</span><span class="p">:</span>
                <span class="nb">print</span><span class="p">(</span><span class="s2">&quot;Done&quot;</span><span class="p">)</span>
            <span class="n">dict_urls</span><span class="p">[</span><span class="n">sta</span><span class="p">]</span> <span class="o">=</span> <span class="p">[]</span>
            <span class="n">iter_avail_years</span> <span class="o">=</span> <span class="n">tqdm</span><span class="p">(</span><span class="n">avail_years</span><span class="p">,</span> <span class="n">desc</span><span class="o">=</span><span class="s2">&quot;Parsing daily index pages&quot;</span><span class="p">,</span>
                                    <span class="n">ascii</span><span class="o">=</span><span class="kc">True</span><span class="p">,</span> <span class="n">unit</span><span class="o">=</span><span class="s2">&quot;year&quot;</span><span class="p">,</span> <span class="n">disable</span><span class="o">=</span><span class="n">no_pbar</span><span class="p">)</span>
            <span class="k">for</span> <span class="n">year</span> <span class="ow">in</span> <span class="n">iter_avail_years</span><span class="p">:</span>
                <span class="k">with</span> <span class="n">request</span><span class="o">.</span><span class="n">urlopen</span><span class="p">(</span><span class="n">index_url</span> <span class="o">+</span> <span class="sa">f</span><span class="s2">&quot;</span><span class="si">{</span><span class="n">year</span><span class="si">}</span><span class="s2">/&quot;</span><span class="p">)</span> <span class="k">as</span> <span class="n">f</span><span class="p">:</span>
                    <span class="n">index_page</span> <span class="o">=</span> <span class="n">f</span><span class="o">.</span><span class="n">read</span><span class="p">()</span><span class="o">.</span><span class="n">decode</span><span class="p">(</span><span class="s2">&quot;windows-1252&quot;</span><span class="p">)</span>
                    <span class="n">avail_doys</span> <span class="o">=</span> <span class="n">extractor_d</span><span class="o">.</span><span class="n">findall</span><span class="p">(</span><span class="n">index_page</span><span class="p">)</span>
                <span class="k">for</span> <span class="n">doy</span> <span class="ow">in</span> <span class="n">avail_doys</span><span class="p">:</span>
                    <span class="k">with</span> <span class="n">request</span><span class="o">.</span><span class="n">urlopen</span><span class="p">(</span><span class="n">index_url</span> <span class="o">+</span> <span class="sa">f</span><span class="s2">&quot;</span><span class="si">{</span><span class="n">year</span><span class="si">}</span><span class="s2">/</span><span class="si">{</span><span class="n">doy</span><span class="si">}</span><span class="s2">/&quot;</span><span class="p">)</span> <span class="k">as</span> <span class="n">f</span><span class="p">:</span>
                        <span class="n">index_page</span> <span class="o">=</span> <span class="n">f</span><span class="o">.</span><span class="n">read</span><span class="p">()</span><span class="o">.</span><span class="n">decode</span><span class="p">(</span><span class="s2">&quot;windows-1252&quot;</span><span class="p">)</span>
                        <span class="n">avail_files</span> <span class="o">=</span> <span class="n">extractor_f</span><span class="o">.</span><span class="n">findall</span><span class="p">(</span><span class="n">index_page</span><span class="p">)</span>
                    <span class="k">for</span> <span class="n">staurl</span> <span class="ow">in</span> <span class="n">avail_files</span><span class="p">:</span>
                        <span class="n">sta</span><span class="p">,</span> <span class="n">date</span> <span class="o">=</span> <span class="n">staurl</span>
                        <span class="k">if</span> <span class="n">sta</span> <span class="ow">in</span> <span class="n">stations_list</span><span class="p">:</span>
                            <span class="n">dict_urls</span><span class="p">[</span><span class="n">sta</span><span class="p">]</span><span class="o">.</span><span class="n">append</span><span class="p">(</span><span class="n">get_sta_url</span><span class="p">(</span><span class="n">sta</span><span class="p">,</span> <span class="n">year</span><span class="p">,</span> <span class="n">doy</span><span class="p">,</span> <span class="n">date</span><span class="p">))</span>
    <span class="n">num_urls</span> <span class="o">=</span> <span class="nb">sum</span><span class="p">([</span><span class="nb">len</span><span class="p">(</span><span class="n">url</span><span class="p">)</span> <span class="k">for</span> <span class="n">url</span> <span class="ow">in</span> <span class="n">dict_urls</span><span class="o">.</span><span class="n">values</span><span class="p">()])</span>
    <span class="k">if</span> <span class="n">num_urls</span> <span class="o">==</span> <span class="mi">0</span><span class="p">:</span>
        <span class="k">raise</span> <span class="ne">RuntimeError</span><span class="p">(</span><span class="s2">&quot;No files to download after looking on the server.&quot;</span><span class="p">)</span>
    <span class="k">elif</span> <span class="p">(</span><span class="n">num_urls</span> <span class="o">&gt;</span> <span class="mi">10000</span><span class="p">)</span> <span class="ow">and</span> <span class="p">(</span><span class="ow">not</span> <span class="n">no_pbar</span><span class="p">):</span>
        <span class="n">answer</span> <span class="o">=</span> <span class="nb">input</span><span class="p">(</span><span class="s2">&quot;WARNING: The current selection criteria would lead to &quot;</span>
                       <span class="sa">f</span><span class="s2">&quot;downloading </span><span class="si">{</span><span class="n">num_urls</span><span class="si">}</span><span class="s2"> files (from &quot;</span>
                       <span class="sa">f</span><span class="s2">&quot;</span><span class="si">{</span><span class="nb">len</span><span class="p">(</span><span class="n">stations_list</span><span class="p">)</span><span class="si">}</span><span class="s2"> stations).</span><span class="se">\n</span><span class="s2">Press ENTER to continue, &quot;</span>
                       <span class="s2">&quot;or anything else to abort.&quot;</span><span class="p">)</span>
        <span class="k">if</span> <span class="n">answer</span> <span class="o">!=</span> <span class="s2">&quot;&quot;</span><span class="p">:</span>
            <span class="n">exit</span><span class="p">()</span>
    <span class="c1"># prepare list of attribution files</span>
    <span class="n">atr_base_url</span> <span class="o">=</span> <span class="s2">&quot;http://geodesy.unr.edu/NGLStationPages/attributions/&quot;</span>
    <span class="n">pattern_atr</span> <span class="o">=</span> <span class="sa">r</span><span class="s1">&#39;(?&lt;=&lt;a href=&quot;)(\w</span><span class="si">{4}</span><span class="s1">\.atr\d?)(?=&quot;&gt;)&#39;</span>
    <span class="n">extractor_atr</span> <span class="o">=</span> <span class="n">re</span><span class="o">.</span><span class="n">compile</span><span class="p">(</span><span class="n">pattern_atr</span><span class="p">,</span> <span class="n">re</span><span class="o">.</span><span class="n">IGNORECASE</span><span class="p">)</span>
    <span class="k">if</span> <span class="n">verbose</span><span class="p">:</span>
        <span class="nb">print</span><span class="p">(</span><span class="s2">&quot;Parsing attributions index page... &quot;</span><span class="p">,</span> <span class="n">end</span><span class="o">=</span><span class="s2">&quot;&quot;</span><span class="p">,</span> <span class="n">flush</span><span class="o">=</span><span class="kc">True</span><span class="p">)</span>
    <span class="k">with</span> <span class="n">request</span><span class="o">.</span><span class="n">urlopen</span><span class="p">(</span><span class="n">atr_base_url</span><span class="p">)</span> <span class="k">as</span> <span class="n">f</span><span class="p">:</span>
        <span class="n">index_page</span> <span class="o">=</span> <span class="n">f</span><span class="o">.</span><span class="n">read</span><span class="p">()</span><span class="o">.</span><span class="n">decode</span><span class="p">(</span><span class="s2">&quot;windows-1252&quot;</span><span class="p">)</span>
        <span class="n">avail_atr_files</span> <span class="o">=</span> <span class="n">extractor_atr</span><span class="o">.</span><span class="n">findall</span><span class="p">(</span><span class="n">index_page</span><span class="p">)</span>
    <span class="k">if</span> <span class="n">verbose</span><span class="p">:</span>
        <span class="nb">print</span><span class="p">(</span><span class="s2">&quot;Done&quot;</span><span class="p">)</span>
    <span class="n">dict_atr_urls</span> <span class="o">=</span> <span class="p">{</span><span class="n">sta</span><span class="p">:</span> <span class="p">[</span><span class="n">atr_base_url</span> <span class="o">+</span> <span class="n">atr_file</span>
                           <span class="k">for</span> <span class="n">atr_file</span> <span class="ow">in</span> <span class="n">avail_atr_files</span> <span class="k">if</span> <span class="n">sta</span> <span class="ow">in</span> <span class="n">atr_file</span><span class="p">]</span>
                     <span class="k">for</span> <span class="n">sta</span> <span class="ow">in</span> <span class="n">stations_list</span><span class="p">}</span>
    <span class="c1"># loop over list of URLs</span>
    <span class="n">iter_stations</span> <span class="o">=</span> <span class="n">tqdm</span><span class="p">(</span><span class="n">stations_list</span><span class="p">,</span> <span class="n">desc</span><span class="o">=</span><span class="s2">&quot;Downloading station timeseries&quot;</span><span class="p">,</span>
                         <span class="n">ascii</span><span class="o">=</span><span class="kc">True</span><span class="p">,</span> <span class="n">unit</span><span class="o">=</span><span class="s2">&quot;station&quot;</span><span class="p">,</span> <span class="n">disable</span><span class="o">=</span><span class="n">no_pbar</span><span class="p">)</span>
    <span class="k">for</span> <span class="n">sta</span> <span class="ow">in</span> <span class="n">iter_stations</span><span class="p">:</span>
        <span class="n">staurls</span> <span class="o">=</span> <span class="n">dict_urls</span><span class="p">[</span><span class="n">sta</span><span class="p">]</span>
        <span class="n">atrurls</span> <span class="o">=</span> <span class="n">dict_atr_urls</span><span class="p">[</span><span class="n">sta</span><span class="p">]</span>
        <span class="c1"># if we&#39;re downloading a single timeseries file, leave it in main folder</span>
        <span class="k">if</span> <span class="n">rate</span> <span class="o">==</span> <span class="s2">&quot;24h&quot;</span><span class="p">:</span>
            <span class="n">local_path</span> <span class="o">=</span> <span class="n">os</span><span class="o">.</span><span class="n">path</span><span class="o">.</span><span class="n">join</span><span class="p">(</span><span class="n">data_dir</span><span class="p">,</span> <span class="n">staurls</span><span class="p">[</span><span class="mi">0</span><span class="p">]</span><span class="o">.</span><span class="n">split</span><span class="p">(</span><span class="s2">&quot;/&quot;</span><span class="p">)[</span><span class="o">-</span><span class="mi">1</span><span class="p">])</span>
            <span class="n">_download_update_file</span><span class="p">(</span><span class="n">local_path</span><span class="p">,</span> <span class="n">staurls</span><span class="p">[</span><span class="mi">0</span><span class="p">],</span> <span class="n">verbose</span><span class="p">)</span>
        <span class="c1"># if we&#39;re potentially downloading multiple files (for high-rate timeseries), make a folder</span>
        <span class="k">else</span><span class="p">:</span>
            <span class="n">os</span><span class="o">.</span><span class="n">makedirs</span><span class="p">(</span><span class="n">data_dir</span> <span class="o">/</span> <span class="n">sta</span><span class="p">,</span> <span class="n">exist_ok</span><span class="o">=</span><span class="kc">True</span><span class="p">)</span>
            <span class="k">for</span> <span class="n">staurl</span> <span class="ow">in</span> <span class="n">staurls</span><span class="p">:</span>
                <span class="n">local_path</span> <span class="o">=</span> <span class="n">os</span><span class="o">.</span><span class="n">path</span><span class="o">.</span><span class="n">join</span><span class="p">(</span><span class="n">data_dir</span><span class="p">,</span> <span class="n">sta</span><span class="p">,</span> <span class="n">staurl</span><span class="o">.</span><span class="n">split</span><span class="p">(</span><span class="s2">&quot;/&quot;</span><span class="p">)[</span><span class="o">-</span><span class="mi">1</span><span class="p">])</span>
                <span class="n">_download_update_file</span><span class="p">(</span><span class="n">local_path</span><span class="p">,</span> <span class="n">staurl</span><span class="p">,</span> <span class="n">verbose</span><span class="p">)</span>
        <span class="c1"># download all attribution files into single folder</span>
        <span class="k">for</span> <span class="n">atrurl</span> <span class="ow">in</span> <span class="n">atrurls</span><span class="p">:</span>
            <span class="n">local_path</span> <span class="o">=</span> <span class="n">os</span><span class="o">.</span><span class="n">path</span><span class="o">.</span><span class="n">join</span><span class="p">(</span><span class="n">atr_dir</span><span class="p">,</span> <span class="n">atrurl</span><span class="o">.</span><span class="n">split</span><span class="p">(</span><span class="s2">&quot;/&quot;</span><span class="p">)[</span><span class="o">-</span><span class="mi">1</span><span class="p">])</span>
            <span class="n">_download_update_file</span><span class="p">(</span><span class="n">local_path</span><span class="p">,</span> <span class="n">atrurl</span><span class="p">,</span> <span class="n">verbose</span><span class="p">)</span>
    <span class="c1"># return the DataFrame with the downloaded stations</span>
    <span class="k">return</span> <span class="n">stations</span></div>


<span class="k">def</span> <span class="nf">_download_update_file</span><span class="p">(</span><span class="n">local_path</span><span class="p">,</span> <span class="n">remote_path</span><span class="p">,</span> <span class="n">verbose</span><span class="o">=</span><span class="kc">False</span><span class="p">):</span>
    <span class="c1"># check if local file exists and if so, get its last-modified time</span>
    <span class="k">if</span> <span class="n">os</span><span class="o">.</span><span class="n">path</span><span class="o">.</span><span class="n">isfile</span><span class="p">(</span><span class="n">local_path</span><span class="p">):</span>
        <span class="n">local_time</span> <span class="o">=</span> \
            <span class="n">pd</span><span class="o">.</span><span class="n">Timestamp</span><span class="p">(</span><span class="n">datetime</span><span class="o">.</span><span class="n">fromtimestamp</span><span class="p">(</span><span class="n">os</span><span class="o">.</span><span class="n">path</span><span class="o">.</span><span class="n">getmtime</span><span class="p">(</span><span class="n">local_path</span><span class="p">),</span>
                                                <span class="n">tz</span><span class="o">=</span><span class="n">timezone</span><span class="o">.</span><span class="n">utc</span><span class="p">))</span>
        <span class="n">local_time_str</span> <span class="o">=</span> <span class="n">local_time</span><span class="o">.</span><span class="n">isoformat</span><span class="p">()</span>
    <span class="k">else</span><span class="p">:</span>
        <span class="n">local_time</span><span class="p">,</span> <span class="n">local_time_str</span> <span class="o">=</span> <span class="kc">None</span><span class="p">,</span> <span class="s2">&quot;N/A&quot;</span>
    <span class="c1"># open the remote connection</span>
    <span class="k">try</span><span class="p">:</span>
        <span class="k">with</span> <span class="n">request</span><span class="o">.</span><span class="n">urlopen</span><span class="p">(</span><span class="n">remote_path</span><span class="p">)</span> <span class="k">as</span> <span class="n">remote</span><span class="p">:</span>
            <span class="c1"># get the remote last-modified time</span>
            <span class="n">remote_time</span> <span class="o">=</span> <span class="n">pd</span><span class="o">.</span><span class="n">Timestamp</span><span class="p">(</span><span class="n">remote</span><span class="o">.</span><span class="n">headers</span><span class="p">[</span><span class="s2">&quot;Last-Modified&quot;</span><span class="p">])</span>
            <span class="k">if</span> <span class="p">(</span><span class="n">local_time</span> <span class="ow">is</span> <span class="kc">None</span><span class="p">)</span> <span class="ow">or</span> <span class="p">(</span><span class="n">remote_time</span> <span class="o">&gt;</span> <span class="n">local_time</span><span class="p">):</span>
                <span class="c1"># need to download the file, since we either don&#39;t have a local copy</span>
                <span class="c1"># or the remote one is newer than the one we have</span>
                <span class="n">status</span> <span class="o">=</span> <span class="s2">&quot;NEW FILE&quot;</span> <span class="k">if</span> <span class="n">local_time</span> <span class="ow">is</span> <span class="kc">None</span> <span class="k">else</span> <span class="s2">&quot;UPDATE&quot;</span>
                <span class="k">with</span> <span class="nb">open</span><span class="p">(</span><span class="n">local_path</span><span class="p">,</span> <span class="n">mode</span><span class="o">=</span><span class="s2">&quot;wb&quot;</span><span class="p">)</span> <span class="k">as</span> <span class="n">local</span><span class="p">:</span>
                    <span class="n">local</span><span class="o">.</span><span class="n">write</span><span class="p">(</span><span class="n">remote</span><span class="o">.</span><span class="n">read</span><span class="p">())</span>
            <span class="k">else</span><span class="p">:</span>
                <span class="n">status</span> <span class="o">=</span> <span class="s2">&quot;SKIPPED&quot;</span>
    <span class="k">except</span> <span class="n">error</span><span class="o">.</span><span class="n">HTTPError</span> <span class="k">as</span> <span class="n">e</span><span class="p">:</span>
        <span class="n">warn</span><span class="p">(</span><span class="sa">f</span><span class="s2">&quot;Failed to download the remote file from </span><span class="si">{</span><span class="n">remote_path</span><span class="si">}</span><span class="s2">.</span><span class="se">\n</span><span class="s2">&quot;</span>
             <span class="sa">f</span><span class="s2">&quot;HTTP Error </span><span class="si">{</span><span class="n">e</span><span class="o">.</span><span class="n">code</span><span class="si">}</span><span class="s2">: </span><span class="si">{</span><span class="n">e</span><span class="o">.</span><span class="n">reason</span><span class="si">}</span><span class="s2">&quot;</span><span class="p">,</span> <span class="n">category</span><span class="o">=</span><span class="ne">RuntimeWarning</span><span class="p">,</span> <span class="n">stacklevel</span><span class="o">=</span><span class="mi">2</span><span class="p">)</span>
    <span class="k">else</span><span class="p">:</span>
        <span class="k">if</span> <span class="n">verbose</span><span class="p">:</span>
            <span class="n">tqdm</span><span class="o">.</span><span class="n">write</span><span class="p">(</span><span class="sa">f</span><span class="s2">&quot;[</span><span class="si">{</span><span class="n">status</span><span class="si">}</span><span class="s2">] &#39;</span><span class="si">{</span><span class="n">remote_path</span><span class="si">}</span><span class="s2">&#39; (</span><span class="si">{</span><span class="n">remote_time</span><span class="o">.</span><span class="n">isoformat</span><span class="p">()</span><span class="si">}</span><span class="s2">)&quot;</span>
                       <span class="sa">f</span><span class="s2">&quot; -&gt; &#39;</span><span class="si">{</span><span class="n">local_path</span><span class="si">}</span><span class="s2">&#39; (</span><span class="si">{</span><span class="n">local_time_str</span><span class="si">}</span><span class="s2">)&quot;</span><span class="p">)</span>


<div class="viewcode-block" id="parse_unr_steps"><a class="viewcode-back" href="../../disstans/tools.html#disstans.tools.parse_unr_steps">[docs]</a><span class="k">def</span> <span class="nf">parse_unr_steps</span><span class="p">(</span><span class="n">filepath</span><span class="p">,</span> <span class="n">check_update</span><span class="o">=</span><span class="kc">True</span><span class="p">,</span> <span class="n">only_stations</span><span class="o">=</span><span class="kc">None</span><span class="p">,</span> <span class="n">verbose</span><span class="o">=</span><span class="kc">False</span><span class="p">):</span>
    <span class="sd">&quot;&quot;&quot;</span>
<span class="sd">    This functions parses the main step file from UNR and produces two step databases,</span>
<span class="sd">    one for maintenance and one for earthquake-related events.</span>
<span class="sd">    If a newer step file is found online, the local copy is updated.</span>

<span class="sd">    See :func:`~download_unr_data` for more information about UNR&#39;s dataset, as well as</span>
<span class="sd">    how to access and cite it.</span>

<span class="sd">    Parameters</span>
<span class="sd">    ----------</span>
<span class="sd">    filepath : str</span>
<span class="sd">        Path to the step file.</span>
<span class="sd">    check_update : bool, optional</span>
<span class="sd">        If ``True`` (default), check UNR&#39;s server for an updated step file.</span>
<span class="sd">    only_stations : list, optional</span>
<span class="sd">        If specified, a list of station IDs. Other stations are not included in the output.</span>
<span class="sd">    verbose : bool, optional</span>
<span class="sd">        If ``True`` (defaults to ``False``) print actions.</span>

<span class="sd">    Returns</span>
<span class="sd">    -------</span>
<span class="sd">    maint_table : pandas.DataFrame</span>
<span class="sd">        Parsed maintenance table.</span>
<span class="sd">    maint_dict : dict</span>
<span class="sd">        Dictionary of that maps the station names to a list of maintenance steptimes.</span>
<span class="sd">    eq_table : pandas.DataFrame</span>
<span class="sd">        Parsed earthquake table.</span>
<span class="sd">    eq_dict : dict</span>
<span class="sd">        Dictionary of that maps the station names to a list of earthquake-related steptimes.</span>
<span class="sd">    &quot;&quot;&quot;</span>
    <span class="c1"># check if local file exists</span>
    <span class="n">local_exists</span> <span class="o">=</span> <span class="n">os</span><span class="o">.</span><span class="n">path</span><span class="o">.</span><span class="n">isfile</span><span class="p">(</span><span class="n">filepath</span><span class="p">)</span>
    <span class="c1"># abort if no local file exists but also no update should be performed</span>
    <span class="k">assert</span> <span class="n">local_exists</span> <span class="ow">or</span> <span class="n">check_update</span><span class="p">,</span> \
        <span class="s2">&quot;The local file does not exist and no update was requested. No parsing possible.&quot;</span>
    <span class="c1"># see if we need to download a newer step file</span>
    <span class="k">if</span> <span class="n">check_update</span><span class="p">:</span>
        <span class="c1"># check local last-modified time</span>
        <span class="k">if</span> <span class="n">local_exists</span><span class="p">:</span>
            <span class="n">local_time</span> <span class="o">=</span> <span class="n">pd</span><span class="o">.</span><span class="n">Timestamp</span><span class="p">(</span><span class="n">datetime</span><span class="o">.</span><span class="n">fromtimestamp</span><span class="p">(</span><span class="n">os</span><span class="o">.</span><span class="n">path</span><span class="o">.</span><span class="n">getmtime</span><span class="p">(</span><span class="n">filepath</span><span class="p">),</span>
                                                             <span class="n">tz</span><span class="o">=</span><span class="n">timezone</span><span class="o">.</span><span class="n">utc</span><span class="p">))</span>
            <span class="n">local_time_str</span> <span class="o">=</span> <span class="n">local_time</span><span class="o">.</span><span class="n">isoformat</span><span class="p">()</span>
        <span class="k">else</span><span class="p">:</span>
            <span class="n">local_time</span><span class="p">,</span> <span class="n">local_time_str</span> <span class="o">=</span> <span class="kc">None</span><span class="p">,</span> <span class="s2">&quot;N/A&quot;</span>
            <span class="n">os</span><span class="o">.</span><span class="n">makedirs</span><span class="p">(</span><span class="n">os</span><span class="o">.</span><span class="n">path</span><span class="o">.</span><span class="n">dirname</span><span class="p">(</span><span class="n">filepath</span><span class="p">),</span> <span class="n">exist_ok</span><span class="o">=</span><span class="kc">True</span><span class="p">)</span>
        <span class="n">remote_url</span> <span class="o">=</span> <span class="s2">&quot;http://geodesy.unr.edu/NGLStationPages/steps.txt&quot;</span>
        <span class="c1"># open the remote connection</span>
        <span class="k">try</span><span class="p">:</span>
            <span class="k">with</span> <span class="n">request</span><span class="o">.</span><span class="n">urlopen</span><span class="p">(</span><span class="n">remote_url</span><span class="p">)</span> <span class="k">as</span> <span class="n">remote</span><span class="p">:</span>
                <span class="c1"># get the remote last-modified time</span>
                <span class="n">remote_time</span> <span class="o">=</span> <span class="n">pd</span><span class="o">.</span><span class="n">Timestamp</span><span class="p">(</span><span class="n">remote</span><span class="o">.</span><span class="n">headers</span><span class="p">[</span><span class="s2">&quot;Last-Modified&quot;</span><span class="p">])</span>
                <span class="k">if</span> <span class="p">(</span><span class="n">local_time</span> <span class="ow">is</span> <span class="kc">None</span><span class="p">)</span> <span class="ow">or</span> <span class="p">(</span><span class="n">remote_time</span> <span class="o">&gt;</span> <span class="n">local_time</span><span class="p">):</span>
                    <span class="c1"># need to download the file, since we either don&#39;t have a local copy</span>
                    <span class="c1"># or the remote one is newer than the one we have</span>
                    <span class="n">status</span> <span class="o">=</span> <span class="s2">&quot;NEW FILE&quot;</span> <span class="k">if</span> <span class="n">local_time</span> <span class="ow">is</span> <span class="kc">None</span> <span class="k">else</span> <span class="s2">&quot;UPDATE&quot;</span>
                    <span class="k">with</span> <span class="nb">open</span><span class="p">(</span><span class="n">filepath</span><span class="p">,</span> <span class="n">mode</span><span class="o">=</span><span class="s2">&quot;wb&quot;</span><span class="p">)</span> <span class="k">as</span> <span class="n">local</span><span class="p">:</span>
                        <span class="n">local</span><span class="o">.</span><span class="n">write</span><span class="p">(</span><span class="n">remote</span><span class="o">.</span><span class="n">read</span><span class="p">())</span>
                <span class="k">else</span><span class="p">:</span>
                    <span class="n">status</span> <span class="o">=</span> <span class="s2">&quot;SKIPPED&quot;</span>
        <span class="k">except</span> <span class="n">error</span><span class="o">.</span><span class="n">HTTPError</span> <span class="k">as</span> <span class="n">e</span><span class="p">:</span>
            <span class="k">raise</span> <span class="ne">RuntimeError</span><span class="p">(</span><span class="sa">f</span><span class="s2">&quot;Failed to download the remote file from </span><span class="si">{</span><span class="n">remote_url</span><span class="si">}</span><span class="s2">.</span><span class="se">\n</span><span class="s2">&quot;</span>
                               <span class="sa">f</span><span class="s2">&quot;HTTP Error </span><span class="si">{</span><span class="n">e</span><span class="o">.</span><span class="n">code</span><span class="si">}</span><span class="s2">: </span><span class="si">{</span><span class="n">e</span><span class="o">.</span><span class="n">reason</span><span class="si">}</span><span class="s2">&quot;</span>
                               <span class="p">)</span><span class="o">.</span><span class="n">with_traceback</span><span class="p">(</span><span class="n">e</span><span class="o">.</span><span class="n">__traceback__</span><span class="p">)</span> <span class="kn">from</span> <span class="nn">e</span>
        <span class="k">else</span><span class="p">:</span>
            <span class="k">if</span> <span class="n">verbose</span><span class="p">:</span>
                <span class="n">tqdm</span><span class="o">.</span><span class="n">write</span><span class="p">(</span><span class="sa">f</span><span class="s2">&quot;[</span><span class="si">{</span><span class="n">status</span><span class="si">}</span><span class="s2">] &#39;</span><span class="si">{</span><span class="n">remote_url</span><span class="si">}</span><span class="s2">&#39; (</span><span class="si">{</span><span class="n">remote_time</span><span class="o">.</span><span class="n">isoformat</span><span class="p">()</span><span class="si">}</span><span class="s2">)&quot;</span>
                           <span class="sa">f</span><span class="s2">&quot; -&gt; &#39;</span><span class="si">{</span><span class="n">filepath</span><span class="si">}</span><span class="s2">&#39; (</span><span class="si">{</span><span class="n">local_time_str</span><span class="si">}</span><span class="s2">)&quot;</span><span class="p">)</span>
    <span class="c1"># load the file</span>
    <span class="n">col_names</span> <span class="o">=</span> <span class="p">[</span><span class="s2">&quot;station&quot;</span><span class="p">,</span> <span class="s2">&quot;time&quot;</span><span class="p">,</span> <span class="s2">&quot;code&quot;</span><span class="p">,</span> <span class="s2">&quot;type&quot;</span><span class="p">,</span> <span class="s2">&quot;distance&quot;</span><span class="p">,</span> <span class="s2">&quot;magnitude&quot;</span><span class="p">,</span> <span class="s2">&quot;usgsid&quot;</span><span class="p">]</span>
    <span class="c1"># (for earthquake events, the &quot;type&quot; column is actually the &quot;threshold&quot; column)</span>
    <span class="n">raw</span> <span class="o">=</span> <span class="n">pd</span><span class="o">.</span><span class="n">read_csv</span><span class="p">(</span><span class="n">filepath</span><span class="p">,</span> <span class="n">names</span><span class="o">=</span><span class="n">col_names</span><span class="p">,</span> <span class="n">delim_whitespace</span><span class="o">=</span><span class="kc">True</span><span class="p">)</span>
    <span class="c1"># we now have a locale-dependent time column in the non-standard format yymmmdd</span>
    <span class="c1"># (%y%b%d in strptime language) which we need to convert in a hard-coded way, because we</span>
    <span class="c1"># shouldn&#39;t change the locale temporarily as it affects the entire system</span>
    <span class="n">unrmonthmap</span> <span class="o">=</span> <span class="p">{</span><span class="s2">&quot;JAN&quot;</span><span class="p">:</span> <span class="s2">&quot;01&quot;</span><span class="p">,</span> <span class="s2">&quot;FEB&quot;</span><span class="p">:</span> <span class="s2">&quot;02&quot;</span><span class="p">,</span> <span class="s2">&quot;MAR&quot;</span><span class="p">:</span> <span class="s2">&quot;03&quot;</span><span class="p">,</span> <span class="s2">&quot;APR&quot;</span><span class="p">:</span> <span class="s2">&quot;04&quot;</span><span class="p">,</span>
                   <span class="s2">&quot;MAY&quot;</span><span class="p">:</span> <span class="s2">&quot;05&quot;</span><span class="p">,</span> <span class="s2">&quot;JUN&quot;</span><span class="p">:</span> <span class="s2">&quot;06&quot;</span><span class="p">,</span> <span class="s2">&quot;JUL&quot;</span><span class="p">:</span> <span class="s2">&quot;07&quot;</span><span class="p">,</span> <span class="s2">&quot;AUG&quot;</span><span class="p">:</span> <span class="s2">&quot;08&quot;</span><span class="p">,</span>
                   <span class="s2">&quot;SEP&quot;</span><span class="p">:</span> <span class="s2">&quot;09&quot;</span><span class="p">,</span> <span class="s2">&quot;OCT&quot;</span><span class="p">:</span> <span class="s2">&quot;10&quot;</span><span class="p">,</span> <span class="s2">&quot;NOV&quot;</span><span class="p">:</span> <span class="s2">&quot;11&quot;</span><span class="p">,</span> <span class="s2">&quot;DEC&quot;</span><span class="p">:</span> <span class="s2">&quot;12&quot;</span><span class="p">}</span>
    <span class="n">raw</span><span class="p">[</span><span class="s2">&quot;time&quot;</span><span class="p">]</span> <span class="o">=</span> <span class="n">pd</span><span class="o">.</span><span class="n">to_datetime</span><span class="p">(</span>
        <span class="n">raw</span><span class="p">[</span><span class="s2">&quot;time&quot;</span><span class="p">]</span><span class="o">.</span><span class="n">apply</span><span class="p">(</span><span class="k">lambda</span> <span class="n">yymmmdd</span><span class="p">:</span>
                          <span class="n">yymmmdd</span><span class="p">[:</span><span class="mi">2</span><span class="p">]</span> <span class="o">+</span> <span class="n">unrmonthmap</span><span class="p">[</span><span class="n">yymmmdd</span><span class="p">[</span><span class="mi">2</span><span class="p">:</span><span class="mi">5</span><span class="p">]]</span> <span class="o">+</span> <span class="n">yymmmdd</span><span class="p">[</span><span class="o">-</span><span class="mi">2</span><span class="p">:]),</span>
        <span class="nb">format</span><span class="o">=</span><span class="sa">r</span><span class="s2">&quot;%y%m</span><span class="si">%d</span><span class="s2">&quot;</span><span class="p">)</span>
    <span class="c1"># subset to specified stations</span>
    <span class="k">if</span> <span class="n">only_stations</span><span class="p">:</span>
        <span class="n">raw</span> <span class="o">=</span> <span class="n">raw</span><span class="p">[</span><span class="n">raw</span><span class="p">[</span><span class="s2">&quot;station&quot;</span><span class="p">]</span><span class="o">.</span><span class="n">isin</span><span class="p">(</span><span class="n">only_stations</span><span class="p">)]</span>
    <span class="c1"># split the DataFrame into two</span>
    <span class="n">maint_table</span> <span class="o">=</span> <span class="n">raw</span><span class="p">[</span><span class="n">raw</span><span class="p">[</span><span class="s2">&quot;code&quot;</span><span class="p">]</span> <span class="o">==</span> <span class="mi">1</span><span class="p">]</span><span class="o">.</span><span class="n">iloc</span><span class="p">[:,</span> <span class="p">[</span><span class="mi">0</span><span class="p">,</span> <span class="mi">1</span><span class="p">,</span> <span class="mi">3</span><span class="p">]]</span>
    <span class="n">eq_table</span> <span class="o">=</span> <span class="n">raw</span><span class="p">[</span><span class="n">raw</span><span class="p">[</span><span class="s2">&quot;code&quot;</span><span class="p">]</span> <span class="o">==</span> <span class="mi">2</span><span class="p">]</span><span class="o">.</span><span class="n">iloc</span><span class="p">[:,</span> <span class="p">[</span><span class="mi">0</span><span class="p">,</span> <span class="mi">1</span><span class="p">,</span> <span class="mi">3</span><span class="p">,</span> <span class="mi">4</span><span class="p">,</span> <span class="mi">5</span><span class="p">,</span> <span class="mi">6</span><span class="p">]]</span>
    <span class="n">eq_table</span><span class="o">.</span><span class="n">rename</span><span class="p">(</span><span class="n">columns</span><span class="o">=</span><span class="p">{</span><span class="s2">&quot;type&quot;</span><span class="p">:</span> <span class="s2">&quot;threshold&quot;</span><span class="p">},</span> <span class="n">inplace</span><span class="o">=</span><span class="kc">True</span><span class="p">)</span>
    <span class="k">del</span> <span class="n">raw</span>  <span class="c1"># raw also contains a lot of NaNs because of extra columns we don&#39;t need to keep</span>
    <span class="c1"># print the different maintenance codes and sizes</span>
    <span class="k">if</span> <span class="n">verbose</span><span class="p">:</span>
        <span class="n">unique_descs</span> <span class="o">=</span> <span class="n">maint_table</span><span class="p">[</span><span class="s2">&quot;type&quot;</span><span class="p">]</span><span class="o">.</span><span class="n">unique</span><span class="p">()</span><span class="o">.</span><span class="n">tolist</span><span class="p">()</span>
        <span class="nb">print</span><span class="p">(</span><span class="s2">&quot;Maintenance descriptions:</span><span class="se">\n</span><span class="s2">&quot;</span><span class="p">,</span> <span class="n">unique_descs</span><span class="p">)</span>
        <span class="nb">print</span><span class="p">(</span><span class="s2">&quot;Number of Maintenance Events:&quot;</span><span class="p">,</span> <span class="n">maint_table</span><span class="o">.</span><span class="n">shape</span><span class="p">[</span><span class="mi">0</span><span class="p">])</span>
        <span class="nb">print</span><span class="p">(</span><span class="s2">&quot;Number of Earthquake-related Events:&quot;</span><span class="p">,</span> <span class="n">eq_table</span><span class="o">.</span><span class="n">shape</span><span class="p">[</span><span class="mi">0</span><span class="p">])</span>
    <span class="c1"># make the dictionaries in form {station: [steptimes]}</span>
    <span class="n">maint_dict</span> <span class="o">=</span> <span class="nb">dict</span><span class="p">(</span><span class="n">maint_table</span><span class="o">.</span><span class="n">groupby</span><span class="p">(</span><span class="s2">&quot;station&quot;</span><span class="p">)[</span><span class="s2">&quot;time&quot;</span><span class="p">]</span><span class="o">.</span><span class="n">apply</span><span class="p">(</span><span class="nb">list</span><span class="p">))</span>
    <span class="n">eq_dict</span> <span class="o">=</span> <span class="nb">dict</span><span class="p">(</span><span class="n">eq_table</span><span class="o">.</span><span class="n">groupby</span><span class="p">(</span><span class="s2">&quot;station&quot;</span><span class="p">)[</span><span class="s2">&quot;time&quot;</span><span class="p">]</span><span class="o">.</span><span class="n">apply</span><span class="p">(</span><span class="nb">list</span><span class="p">))</span>
    <span class="c1"># return everything</span>
    <span class="k">return</span> <span class="n">maint_table</span><span class="p">,</span> <span class="n">maint_dict</span><span class="p">,</span> <span class="n">eq_table</span><span class="p">,</span> <span class="n">eq_dict</span></div>


<span class="k">def</span> <span class="nf">best_utmzone</span><span class="p">(</span><span class="n">longitudes</span><span class="p">):</span>
    <span class="sd">&quot;&quot;&quot;</span>
<span class="sd">    Given a list of longitudes, find the UTM zone that is appropriate.</span>

<span class="sd">    Parameters</span>
<span class="sd">    ----------</span>
<span class="sd">    longitudes : numpy.ndarray</span>
<span class="sd">        Array of longitudes [°].</span>

<span class="sd">    Returns</span>
<span class="sd">    -------</span>
<span class="sd">    utmzone : int</span>
<span class="sd">        UTM zone at the average input longitude.</span>
<span class="sd">    &quot;&quot;&quot;</span>
    <span class="n">lon_mean</span> <span class="o">=</span> <span class="n">np</span><span class="o">.</span><span class="n">rad2deg</span><span class="p">(</span><span class="n">circmean</span><span class="p">(</span><span class="n">np</span><span class="o">.</span><span class="n">deg2rad</span><span class="p">(</span><span class="n">longitudes</span><span class="p">),</span>
                                   <span class="n">low</span><span class="o">=-</span><span class="n">np</span><span class="o">.</span><span class="n">pi</span><span class="p">,</span> <span class="n">high</span><span class="o">=</span><span class="n">np</span><span class="o">.</span><span class="n">pi</span><span class="p">))</span>
    <span class="n">utmzone</span> <span class="o">=</span> <span class="nb">int</span><span class="p">(</span><span class="n">np</span><span class="o">.</span><span class="n">ceil</span><span class="p">(((</span><span class="n">lon_mean</span> <span class="o">+</span> <span class="mi">180</span><span class="p">)</span> <span class="o">/</span> <span class="mi">6</span><span class="p">)))</span>
    <span class="k">return</span> <span class="n">utmzone</span>


<div class="viewcode-block" id="get_hom_vel_strain_rot"><a class="viewcode-back" href="../../disstans/tools.html#disstans.tools.get_hom_vel_strain_rot">[docs]</a><span class="k">def</span> <span class="nf">get_hom_vel_strain_rot</span><span class="p">(</span><span class="n">locations</span><span class="p">,</span> <span class="n">velocities</span><span class="p">,</span> <span class="n">covariances</span><span class="o">=</span><span class="kc">None</span><span class="p">,</span> <span class="n">utmzone</span><span class="o">=</span><span class="kc">None</span><span class="p">,</span>
                           <span class="n">reference</span><span class="o">=</span><span class="mi">0</span><span class="p">):</span>
    <span class="sa">r</span><span class="sd">&quot;&quot;&quot;</span>
<span class="sd">    For a set of horizontal velocities on a 2D cartesian grid, estimate the</span>
<span class="sd">    best-fit displacement gradient matrix to calculate a homogenous velocity</span>
<span class="sd">    field characterized by a single translation vector, strain tensor, and</span>
<span class="sd">    rotation tensor. See [tape09]_ for an introduction.</span>

<span class="sd">    This function uses a local approximation to the spherical Earth by</span>
<span class="sd">    converting all station locations into a suitable UTM zone, and only</span>
<span class="sd">    considering the horizontal velocities.</span>

<span class="sd">    Parameters</span>
<span class="sd">    ----------</span>
<span class="sd">    locations : numpy.ndarray</span>
<span class="sd">        Array of shape :math:`(\text{num_stations}, 2)` containing the</span>
<span class="sd">        longitude and latitude [°] of the observations (stations).</span>
<span class="sd">    velocities : numpy.ndarray</span>
<span class="sd">        Array of shape :math:`(\text{num_stations}, 2)` containing the</span>
<span class="sd">        East and North velocities [m/time] of the observations</span>
<span class="sd">    covariances : numpy.ndarray, optional</span>
<span class="sd">        Array of shape :math:`(\text{num_stations}, 2)` containing the</span>
<span class="sd">        variances in the East and North velocities [m^2/time^2]. Alternatively,</span>
<span class="sd">        array of shape :math:`(\text{num_stations}, 3)` additionally</span>
<span class="sd">        containing the East-North covariance [m2/time^2].</span>
<span class="sd">    utmzome : int, optional</span>
<span class="sd">        If provided, the UTM zone to use for the horizontal approximation.</span>
<span class="sd">        By default (``None``), the average longitude will be calculated, and the</span>
<span class="sd">        respective UTM zone will be used.</span>
<span class="sd">    reference : list, int, optional</span>
<span class="sd">        Reference station to be used by the calculation. This can be either a</span>
<span class="sd">        longitude-latitude [°] list, or the index of the reference station in</span>
<span class="sd">        ``locations``.</span>

<span class="sd">    Returns</span>
<span class="sd">    -------</span>
<span class="sd">    v_O : numpy.ndarray</span>
<span class="sd">        Velocity of the origin :math:`\mathbf{v}_O`.</span>
<span class="sd">    epsilon : numpy.ndarray</span>
<span class="sd">        :math:`2 \times 2` strain tensor :math:`\mathbf{\varepsilon}`.</span>
<span class="sd">    omega : numpy.ndarray</span>
<span class="sd">        :math:`2 \times 2` rotation tensor :math:`\mathbf{\omega}`.</span>

<span class="sd">    See Also</span>
<span class="sd">    --------</span>
<span class="sd">    strain_rotation_invariants : For calculation of invariants of the tensors.</span>

<span class="sd">    References</span>
<span class="sd">    ----------</span>

<span class="sd">    .. [tape09] Tape, C., Musé, P., Simons, M., Dong, D., &amp; Webb, F. (2009),</span>
<span class="sd">       *Multiscale estimation of GPS velocity fields*,</span>
<span class="sd">       Geophysical Journal International, 179(2), 945–971,</span>
<span class="sd">       doi:`10.1111/j.1365-246X.2009.04337.x &lt;https://doi.org/10.1111/j.1365-246X.2009.04337.x&gt;`_.</span>
<span class="sd">    &quot;&quot;&quot;</span>
    <span class="c1"># input checks</span>
    <span class="k">assert</span> <span class="p">(</span><span class="nb">isinstance</span><span class="p">(</span><span class="n">locations</span><span class="p">,</span> <span class="n">np</span><span class="o">.</span><span class="n">ndarray</span><span class="p">)</span> <span class="ow">and</span> <span class="n">locations</span><span class="o">.</span><span class="n">ndim</span> <span class="o">==</span> <span class="mi">2</span> <span class="ow">and</span>
            <span class="n">locations</span><span class="o">.</span><span class="n">shape</span><span class="p">[</span><span class="mi">1</span><span class="p">]</span> <span class="o">==</span> <span class="mi">2</span><span class="p">),</span> \
        <span class="s2">&quot;&#39;locations&#39; needs to be a NumPy array with two columns.&quot;</span>
    <span class="k">assert</span> <span class="p">(</span><span class="nb">isinstance</span><span class="p">(</span><span class="n">velocities</span><span class="p">,</span> <span class="n">np</span><span class="o">.</span><span class="n">ndarray</span><span class="p">)</span> <span class="ow">and</span> <span class="n">velocities</span><span class="o">.</span><span class="n">ndim</span> <span class="o">==</span> <span class="mi">2</span> <span class="ow">and</span>
            <span class="n">velocities</span><span class="o">.</span><span class="n">shape</span><span class="p">[</span><span class="mi">1</span><span class="p">]</span> <span class="o">==</span> <span class="mi">2</span><span class="p">),</span> \
        <span class="s2">&quot;&#39;velocities&#39; needs to be a NumPy array with two columns.&quot;</span>
    <span class="k">assert</span> <span class="n">locations</span><span class="o">.</span><span class="n">shape</span><span class="p">[</span><span class="mi">0</span><span class="p">]</span> <span class="o">==</span> <span class="n">velocities</span><span class="o">.</span><span class="n">shape</span><span class="p">[</span><span class="mi">0</span><span class="p">],</span> \
        <span class="sa">f</span><span class="s2">&quot;Mismatch between locations shape </span><span class="si">{</span><span class="n">locations</span><span class="o">.</span><span class="n">shape</span><span class="si">}</span><span class="s2"> and velocities &quot;</span> \
        <span class="sa">f</span><span class="s2">&quot;shape </span><span class="si">{</span><span class="n">velocities</span><span class="o">.</span><span class="n">shape</span><span class="si">}</span><span class="s2">.&quot;</span>
    <span class="n">num_stations</span> <span class="o">=</span> <span class="n">locations</span><span class="o">.</span><span class="n">shape</span><span class="p">[</span><span class="mi">0</span><span class="p">]</span>
    <span class="k">if</span> <span class="n">covariances</span> <span class="ow">is</span> <span class="ow">not</span> <span class="kc">None</span><span class="p">:</span>
        <span class="k">assert</span> <span class="p">(</span><span class="nb">isinstance</span><span class="p">(</span><span class="n">covariances</span><span class="p">,</span> <span class="n">np</span><span class="o">.</span><span class="n">ndarray</span><span class="p">)</span> <span class="ow">and</span> <span class="n">covariances</span><span class="o">.</span><span class="n">ndim</span> <span class="o">==</span> <span class="mi">2</span> <span class="ow">and</span>
                <span class="n">covariances</span><span class="o">.</span><span class="n">shape</span><span class="p">[</span><span class="mi">0</span><span class="p">]</span> <span class="o">==</span> <span class="n">num_stations</span> <span class="ow">and</span>
                <span class="n">covariances</span><span class="o">.</span><span class="n">shape</span><span class="p">[</span><span class="mi">1</span><span class="p">]</span> <span class="ow">in</span> <span class="p">[</span><span class="mi">2</span><span class="p">,</span> <span class="mi">3</span><span class="p">]),</span> \
            <span class="s2">&quot;Invalid covariance input type or shape.&quot;</span>
    <span class="c1"># parse reference</span>
    <span class="k">if</span> <span class="nb">isinstance</span><span class="p">(</span><span class="n">reference</span><span class="p">,</span> <span class="nb">int</span><span class="p">):</span>
        <span class="k">assert</span> <span class="mi">0</span> <span class="o">&lt;=</span> <span class="n">reference</span> <span class="o">&lt;</span> <span class="n">num_stations</span><span class="p">,</span> \
            <span class="sa">f</span><span class="s2">&quot;</span><span class="si">{</span><span class="n">reference</span><span class="si">}</span><span class="s2"> is not an integer index less than </span><span class="si">{</span><span class="n">num_stations</span><span class="si">}</span><span class="s2">.&quot;</span>
        <span class="n">lon0</span><span class="p">,</span> <span class="n">lat0</span> <span class="o">=</span> <span class="n">locations</span><span class="p">[</span><span class="n">reference</span><span class="p">,</span> <span class="p">:]</span>
    <span class="k">elif</span> <span class="nb">isinstance</span><span class="p">(</span><span class="n">reference</span><span class="p">,</span> <span class="nb">list</span><span class="p">)</span> <span class="ow">and</span> <span class="p">(</span><span class="nb">len</span><span class="p">(</span><span class="n">reference</span><span class="p">)</span> <span class="o">&gt;=</span> <span class="mi">2</span><span class="p">):</span>
        <span class="n">lon0</span><span class="p">,</span> <span class="n">lat0</span> <span class="o">=</span> <span class="nb">float</span><span class="p">(</span><span class="n">reference</span><span class="p">[</span><span class="mi">0</span><span class="p">]),</span> <span class="nb">float</span><span class="p">(</span><span class="n">reference</span><span class="p">[</span><span class="mi">1</span><span class="p">])</span>
    <span class="k">else</span><span class="p">:</span>
        <span class="k">raise</span> <span class="ne">ValueError</span><span class="p">(</span><span class="sa">f</span><span class="s2">&quot;Invalid input for &#39;reference&#39;: </span><span class="si">{</span><span class="n">reference</span><span class="si">}</span><span class="s2">.&quot;</span><span class="p">)</span>
    <span class="c1"># make sure we&#39;re not inverting if we don&#39;t have enough data points</span>
    <span class="k">if</span> <span class="n">num_stations</span> <span class="o">&lt;</span> <span class="mi">6</span><span class="p">:</span>
        <span class="k">raise</span> <span class="ne">ValueError</span><span class="p">(</span><span class="sa">f</span><span class="s2">&quot;</span><span class="si">{</span><span class="n">num_stations</span><span class="si">}</span><span class="s2"> stations are less stations than &quot;</span>
                         <span class="s2">&quot;necessary (6) for a stable computation.&quot;</span><span class="p">)</span>
    <span class="c1"># determine UTM zone if needed</span>
    <span class="k">if</span> <span class="n">utmzone</span> <span class="ow">is</span> <span class="kc">None</span><span class="p">:</span>
        <span class="n">utmzone</span> <span class="o">=</span> <span class="n">best_utmzone</span><span class="p">(</span><span class="n">locations</span><span class="p">[:,</span> <span class="mi">0</span><span class="p">])</span>
    <span class="c1"># convert to UTM eastings &amp; northings</span>
    <span class="n">crs_lla</span> <span class="o">=</span> <span class="n">ccrs</span><span class="o">.</span><span class="n">Geodetic</span><span class="p">()</span>
    <span class="n">crs_utm</span> <span class="o">=</span> <span class="n">ccrs</span><span class="o">.</span><span class="n">UTM</span><span class="p">(</span><span class="n">zone</span><span class="o">=</span><span class="n">utmzone</span><span class="p">)</span>
    <span class="n">ENU</span> <span class="o">=</span> <span class="n">crs_utm</span><span class="o">.</span><span class="n">transform_points</span><span class="p">(</span><span class="n">crs_lla</span><span class="p">,</span> <span class="n">locations</span><span class="p">[:,</span> <span class="mi">0</span><span class="p">],</span> <span class="n">locations</span><span class="p">[:,</span> <span class="mi">1</span><span class="p">])</span>
    <span class="n">E</span><span class="p">,</span> <span class="n">N</span> <span class="o">=</span> <span class="n">ENU</span><span class="p">[:,</span> <span class="mi">0</span><span class="p">],</span> <span class="n">ENU</span><span class="p">[:,</span> <span class="mi">1</span><span class="p">]</span>
    <span class="c1"># get all positions relative to reference station</span>
    <span class="n">EO</span><span class="p">,</span> <span class="n">NO</span> <span class="o">=</span> <span class="n">crs_utm</span><span class="o">.</span><span class="n">transform_point</span><span class="p">(</span><span class="n">lon0</span><span class="p">,</span> <span class="n">lat0</span><span class="p">,</span> <span class="n">crs_lla</span><span class="p">)</span>
    <span class="n">dEO</span><span class="p">,</span> <span class="n">dNO</span> <span class="o">=</span> <span class="n">E</span> <span class="o">-</span> <span class="n">EO</span><span class="p">,</span> <span class="n">N</span> <span class="o">-</span> <span class="n">NO</span>
    <span class="c1"># build individual G</span>
    <span class="n">GE</span> <span class="o">=</span> <span class="n">np</span><span class="o">.</span><span class="n">stack</span><span class="p">([</span><span class="n">dEO</span><span class="p">,</span> <span class="n">dNO</span><span class="p">,</span> <span class="n">np</span><span class="o">.</span><span class="n">zeros</span><span class="p">(</span><span class="n">num_stations</span><span class="p">),</span> <span class="n">np</span><span class="o">.</span><span class="n">zeros</span><span class="p">(</span><span class="n">num_stations</span><span class="p">),</span>
                   <span class="n">np</span><span class="o">.</span><span class="n">ones_like</span><span class="p">(</span><span class="n">dEO</span><span class="p">),</span> <span class="n">np</span><span class="o">.</span><span class="n">zeros</span><span class="p">(</span><span class="n">num_stations</span><span class="p">)],</span> <span class="n">axis</span><span class="o">=</span><span class="mi">1</span><span class="p">)</span>
    <span class="n">GN</span> <span class="o">=</span> <span class="n">np</span><span class="o">.</span><span class="n">stack</span><span class="p">([</span><span class="n">np</span><span class="o">.</span><span class="n">zeros</span><span class="p">(</span><span class="n">num_stations</span><span class="p">),</span> <span class="n">np</span><span class="o">.</span><span class="n">zeros</span><span class="p">(</span><span class="n">num_stations</span><span class="p">),</span> <span class="n">dEO</span><span class="p">,</span> <span class="n">dNO</span><span class="p">,</span>
                   <span class="n">np</span><span class="o">.</span><span class="n">zeros</span><span class="p">(</span><span class="n">num_stations</span><span class="p">),</span> <span class="n">np</span><span class="o">.</span><span class="n">ones_like</span><span class="p">(</span><span class="n">dNO</span><span class="p">)],</span> <span class="n">axis</span><span class="o">=</span><span class="mi">1</span><span class="p">)</span>
    <span class="c1"># combine components</span>
    <span class="n">G</span> <span class="o">=</span> <span class="n">np</span><span class="o">.</span><span class="n">concatenate</span><span class="p">([</span><span class="n">GE</span><span class="p">,</span> <span class="n">GN</span><span class="p">],</span> <span class="n">axis</span><span class="o">=</span><span class="mi">0</span><span class="p">)</span>
    <span class="n">d</span> <span class="o">=</span> <span class="n">np</span><span class="o">.</span><span class="n">concatenate</span><span class="p">([</span><span class="n">velocities</span><span class="p">[:,</span> <span class="mi">0</span><span class="p">],</span> <span class="n">velocities</span><span class="p">[:,</span> <span class="mi">1</span><span class="p">]],</span> <span class="n">axis</span><span class="o">=</span><span class="mi">0</span><span class="p">)</span>
    <span class="c1"># build weight matrix</span>
    <span class="k">if</span> <span class="n">covariances</span> <span class="ow">is</span> <span class="ow">not</span> <span class="kc">None</span><span class="p">:</span>
        <span class="k">if</span> <span class="n">covariances</span><span class="o">.</span><span class="n">shape</span><span class="p">[</span><span class="mi">1</span><span class="p">]</span> <span class="o">==</span> <span class="mi">2</span><span class="p">:</span>
            <span class="n">W</span> <span class="o">=</span> <span class="n">sparse</span><span class="o">.</span><span class="n">diags</span><span class="p">(</span><span class="mi">1</span><span class="o">/</span><span class="n">np</span><span class="o">.</span><span class="n">concatenate</span><span class="p">([</span><span class="n">covariances</span><span class="p">[:,</span> <span class="mi">0</span><span class="p">],</span> <span class="n">covariances</span><span class="p">[:,</span> <span class="mi">1</span><span class="p">]]))</span>
        <span class="k">elif</span> <span class="n">covariances</span><span class="o">.</span><span class="n">shape</span><span class="p">[</span><span class="mi">1</span><span class="p">]</span> <span class="o">==</span> <span class="mi">3</span><span class="p">:</span>
            <span class="n">Wblocks</span> <span class="o">=</span> <span class="p">[</span><span class="n">sp</span><span class="o">.</span><span class="n">linalg</span><span class="o">.</span><span class="n">pinvh</span><span class="p">(</span><span class="n">np</span><span class="o">.</span><span class="n">reshape</span><span class="p">(</span><span class="n">covariances</span><span class="p">[</span><span class="n">i</span><span class="p">,</span> <span class="p">[</span><span class="mi">0</span><span class="p">,</span> <span class="mi">2</span><span class="p">,</span> <span class="mi">2</span><span class="p">,</span> <span class="mi">1</span><span class="p">]],</span> <span class="p">(</span><span class="mi">2</span><span class="p">,</span> <span class="mi">2</span><span class="p">)))</span>
                       <span class="k">for</span> <span class="n">i</span> <span class="ow">in</span> <span class="nb">range</span><span class="p">(</span><span class="n">num_stations</span><span class="p">)]</span>
            <span class="n">main_diag</span> <span class="o">=</span> <span class="n">np</span><span class="o">.</span><span class="n">concatenate</span><span class="p">([[</span><span class="n">block</span><span class="p">[</span><span class="mi">0</span><span class="p">,</span> <span class="mi">0</span><span class="p">]</span> <span class="k">for</span> <span class="n">block</span> <span class="ow">in</span> <span class="n">Wblocks</span><span class="p">],</span>
                                        <span class="p">[</span><span class="n">block</span><span class="p">[</span><span class="mi">1</span><span class="p">,</span> <span class="mi">1</span><span class="p">]</span> <span class="k">for</span> <span class="n">block</span> <span class="ow">in</span> <span class="n">Wblocks</span><span class="p">]])</span>
            <span class="n">off_diag</span> <span class="o">=</span> <span class="n">np</span><span class="o">.</span><span class="n">array</span><span class="p">([</span><span class="n">block</span><span class="p">[</span><span class="mi">0</span><span class="p">,</span> <span class="mi">1</span><span class="p">]</span> <span class="k">for</span> <span class="n">block</span> <span class="ow">in</span> <span class="n">Wblocks</span><span class="p">])</span>
            <span class="n">W</span> <span class="o">=</span> <span class="n">sparse</span><span class="o">.</span><span class="n">diags</span><span class="p">(</span><span class="n">diagonals</span><span class="o">=</span><span class="p">[</span><span class="n">main_diag</span><span class="p">,</span> <span class="n">off_diag</span><span class="p">,</span> <span class="n">off_diag</span><span class="p">],</span>
                             <span class="n">offsets</span><span class="o">=</span><span class="p">[</span><span class="mi">0</span><span class="p">,</span> <span class="o">-</span><span class="n">num_stations</span><span class="p">,</span> <span class="n">num_stations</span><span class="p">],</span> <span class="nb">format</span><span class="o">=</span><span class="s1">&#39;csr&#39;</span><span class="p">)</span>
        <span class="n">d</span> <span class="o">=</span> <span class="n">G</span><span class="o">.</span><span class="n">T</span> <span class="o">@</span> <span class="n">W</span> <span class="o">@</span> <span class="n">d</span>
        <span class="n">G</span> <span class="o">=</span> <span class="n">G</span><span class="o">.</span><span class="n">T</span> <span class="o">@</span> <span class="n">W</span> <span class="o">@</span> <span class="n">G</span>
    <span class="c1"># solve</span>
    <span class="n">m</span> <span class="o">=</span> <span class="n">sp</span><span class="o">.</span><span class="n">linalg</span><span class="o">.</span><span class="n">lstsq</span><span class="p">(</span><span class="n">G</span><span class="p">,</span> <span class="n">d</span><span class="p">)[</span><span class="mi">0</span><span class="p">]</span>
    <span class="c1"># extract wanted quantities</span>
    <span class="n">L</span> <span class="o">=</span> <span class="n">np</span><span class="o">.</span><span class="n">array</span><span class="p">([[</span><span class="n">m</span><span class="p">[</span><span class="mi">0</span><span class="p">],</span> <span class="n">m</span><span class="p">[</span><span class="mi">1</span><span class="p">]],</span> <span class="p">[</span><span class="n">m</span><span class="p">[</span><span class="mi">2</span><span class="p">],</span> <span class="n">m</span><span class="p">[</span><span class="mi">3</span><span class="p">]]])</span>
    <span class="n">epsilon</span> <span class="o">=</span> <span class="p">(</span><span class="n">L</span> <span class="o">+</span> <span class="n">L</span><span class="o">.</span><span class="n">T</span><span class="p">)</span> <span class="o">/</span> <span class="mi">2</span>  <span class="c1"># strain rate</span>
    <span class="n">omega</span> <span class="o">=</span> <span class="p">(</span><span class="n">L</span> <span class="o">-</span> <span class="n">L</span><span class="o">.</span><span class="n">T</span><span class="p">)</span> <span class="o">/</span> <span class="mi">2</span>  <span class="c1"># rotation rate</span>
    <span class="n">v_O</span> <span class="o">=</span> <span class="n">np</span><span class="o">.</span><span class="n">array</span><span class="p">([</span><span class="n">m</span><span class="p">[</span><span class="mi">4</span><span class="p">],</span> <span class="n">m</span><span class="p">[</span><span class="mi">5</span><span class="p">]])</span>  <span class="c1"># velocity of origin</span>
    <span class="k">return</span> <span class="n">v_O</span><span class="p">,</span> <span class="n">epsilon</span><span class="p">,</span> <span class="n">omega</span></div>


<div class="viewcode-block" id="strain_rotation_invariants"><a class="viewcode-back" href="../../disstans/tools.html#disstans.tools.strain_rotation_invariants">[docs]</a><span class="k">def</span> <span class="nf">strain_rotation_invariants</span><span class="p">(</span><span class="n">epsilon</span><span class="o">=</span><span class="kc">None</span><span class="p">,</span> <span class="n">omega</span><span class="o">=</span><span class="kc">None</span><span class="p">):</span>
    <span class="sa">r</span><span class="sd">&quot;&quot;&quot;</span>
<span class="sd">    Given a strain (rate) and/or rotation (rate) tensor, calculate scalar</span>
<span class="sd">    invariant quantities of interest. See [tape09]_ for an introduction.</span>

<span class="sd">    Parameters</span>
<span class="sd">    ----------</span>
<span class="sd">    epsilon : numpy.ndarray</span>
<span class="sd">        Strain (rate) tensor :math:`\mathbf{\varepsilon}`.</span>
<span class="sd">    omega : numpy.ndarray</span>
<span class="sd">        Rotation (rate) tensor :math:`\mathbf{\omega}`.</span>

<span class="sd">    Returns</span>
<span class="sd">    -------</span>
<span class="sd">    dilatation : float</span>
<span class="sd">        Only if ``epsilon`` is provided. Scalar dilatation (rate) as defined</span>
<span class="sd">        by the first invariant of the strain (rate) tensor</span>
<span class="sd">        :math:`\Theta = \text{Tr} \left( \mathbf{\varepsilon} \right)`.</span>
<span class="sd">    strain : float</span>
<span class="sd">        Only if ``epsilon`` is provided. Scalar strain (rate) as defined</span>
<span class="sd">        by the Frobenius norm of the strain (rate) tensor</span>
<span class="sd">        :math:`\Sigma = \lVert \mathbf{\varepsilon} \rVert_F`</span>
<span class="sd">    shear : float</span>
<span class="sd">        Only if ``epsilon`` is provided. Scalar shearing (rate) as defined</span>
<span class="sd">        by the square root of the second invariant of the deviatoric strain (rate) tensor</span>
<span class="sd">        :math:`\text{T} = \sqrt{\frac{1}{2} \text{Tr}(\mathbf{\varepsilon}^2)</span>
<span class="sd">        - \frac{1}{6} \text{Tr}(\mathbf{\varepsilon})^2}`.</span>
<span class="sd">    rotation : float</span>
<span class="sd">        Only if ``omega`` is provided. Scalar rotation (rate) as defined</span>
<span class="sd">        by :math:`\Omega = \frac{1}{\sqrt{2}} \lVert \mathbf{\omega} \rVert_F`.</span>
<span class="sd">    &quot;&quot;&quot;</span>
    <span class="k">if</span> <span class="n">epsilon</span> <span class="ow">is</span> <span class="ow">not</span> <span class="kc">None</span><span class="p">:</span>
        <span class="k">assert</span> <span class="nb">isinstance</span><span class="p">(</span><span class="n">epsilon</span><span class="p">,</span> <span class="n">np</span><span class="o">.</span><span class="n">ndarray</span><span class="p">)</span> <span class="ow">and</span> <span class="p">(</span><span class="n">epsilon</span><span class="o">.</span><span class="n">ndim</span> <span class="o">==</span> <span class="mi">2</span><span class="p">),</span> \
            <span class="sa">f</span><span class="s2">&quot;&#39;epsilon&#39; needs to be a 2D NumPy array, got </span><span class="si">{</span><span class="n">epsilon</span><span class="si">}</span><span class="s2">.&quot;</span>
        <span class="c1"># scalar dilatation (rate)</span>
        <span class="n">dilatation</span> <span class="o">=</span> <span class="n">np</span><span class="o">.</span><span class="n">trace</span><span class="p">(</span><span class="n">epsilon</span><span class="p">)</span>
        <span class="c1"># scalar strain (rate)</span>
        <span class="n">strain</span> <span class="o">=</span> <span class="n">np</span><span class="o">.</span><span class="n">linalg</span><span class="o">.</span><span class="n">norm</span><span class="p">(</span><span class="n">epsilon</span><span class="p">,</span> <span class="nb">ord</span><span class="o">=</span><span class="s2">&quot;fro&quot;</span><span class="p">)</span>
        <span class="c1"># scalar shearing (rate)</span>
        <span class="n">shear</span> <span class="o">=</span> <span class="n">np</span><span class="o">.</span><span class="n">sqrt</span><span class="p">(</span><span class="n">np</span><span class="o">.</span><span class="n">trace</span><span class="p">(</span><span class="n">epsilon</span> <span class="o">@</span> <span class="n">epsilon</span><span class="p">)</span> <span class="o">/</span> <span class="mi">2</span> <span class="o">-</span> <span class="n">np</span><span class="o">.</span><span class="n">trace</span><span class="p">(</span><span class="n">epsilon</span><span class="p">)</span><span class="o">**</span><span class="mi">2</span> <span class="o">/</span> <span class="mi">6</span><span class="p">)</span>
    <span class="k">if</span> <span class="n">omega</span> <span class="ow">is</span> <span class="ow">not</span> <span class="kc">None</span><span class="p">:</span>
        <span class="k">assert</span> <span class="nb">isinstance</span><span class="p">(</span><span class="n">omega</span><span class="p">,</span> <span class="n">np</span><span class="o">.</span><span class="n">ndarray</span><span class="p">)</span> <span class="ow">and</span> <span class="p">(</span><span class="n">omega</span><span class="o">.</span><span class="n">ndim</span> <span class="o">==</span> <span class="mi">2</span><span class="p">),</span> \
            <span class="sa">f</span><span class="s2">&quot;&#39;omega&#39; needs to be a 2D NumPy array, got </span><span class="si">{</span><span class="n">omega</span><span class="si">}</span><span class="s2">.&quot;</span>
        <span class="c1"># scalar rotation (rate)</span>
        <span class="n">rotation</span> <span class="o">=</span> <span class="n">np</span><span class="o">.</span><span class="n">linalg</span><span class="o">.</span><span class="n">norm</span><span class="p">(</span><span class="n">omega</span><span class="p">,</span> <span class="nb">ord</span><span class="o">=</span><span class="s2">&quot;fro&quot;</span><span class="p">)</span> <span class="o">/</span> <span class="n">np</span><span class="o">.</span><span class="n">sqrt</span><span class="p">(</span><span class="mi">2</span><span class="p">)</span>
    <span class="c1"># return quantities</span>
    <span class="k">if</span> <span class="n">epsilon</span> <span class="ow">is</span> <span class="ow">not</span> <span class="kc">None</span><span class="p">:</span>
        <span class="k">if</span> <span class="n">omega</span> <span class="ow">is</span> <span class="ow">not</span> <span class="kc">None</span><span class="p">:</span>
            <span class="k">return</span> <span class="n">dilatation</span><span class="p">,</span> <span class="n">strain</span><span class="p">,</span> <span class="n">shear</span><span class="p">,</span> <span class="n">rotation</span>
        <span class="k">else</span><span class="p">:</span>
            <span class="k">return</span> <span class="n">dilatation</span><span class="p">,</span> <span class="n">strain</span><span class="p">,</span> <span class="n">shear</span>
    <span class="k">elif</span> <span class="n">omega</span> <span class="ow">is</span> <span class="ow">not</span> <span class="kc">None</span><span class="p">:</span>
        <span class="k">return</span> <span class="n">rotation</span></div>


<div class="viewcode-block" id="estimate_euler_pole"><a class="viewcode-back" href="../../disstans/tools.html#disstans.tools.estimate_euler_pole">[docs]</a><span class="k">def</span> <span class="nf">estimate_euler_pole</span><span class="p">(</span><span class="n">locations</span><span class="p">,</span> <span class="n">velocities</span><span class="p">,</span> <span class="n">covariances</span><span class="o">=</span><span class="kc">None</span><span class="p">,</span> <span class="n">enu</span><span class="o">=</span><span class="kc">True</span><span class="p">):</span>
    <span class="sa">r</span><span class="sd">&quot;&quot;&quot;</span>
<span class="sd">    Estimate a best-fit Euler pole assuming all velocities lie on the same</span>
<span class="sd">    rigid plate on a sphere. The calculations are based on [goudarzi14]_.</span>

<span class="sd">    Parameters</span>
<span class="sd">    ----------</span>
<span class="sd">    locations : numpy.ndarray</span>
<span class="sd">        Array of shape :math:`(\text{num_stations}, \text{num_components})`</span>
<span class="sd">        containing the locations of each station (observation), where</span>
<span class="sd">        :math:`\text{num_components}=2` if the locations are given by longitudes and</span>
<span class="sd">        latitudes [°] (``enu=True``, default) or :math:`\text{num_components}=3`</span>
<span class="sd">        if the locations are given in the cartesian Earth-Centered, Earth-Fixed</span>
<span class="sd">        (ECEF) reference frame [m] (``enu=False``).</span>
<span class="sd">    velocities : numpy.ndarray</span>
<span class="sd">        Array of shape :math:`(\text{num_stations}, \text{num_components})`</span>
<span class="sd">        containing the velocities [m/time] at different stations (observations), where</span>
<span class="sd">        :math:`\text{num_components}=2` if the velocities are given in the</span>
<span class="sd">        East-North local geodetic reference frame (``enu=True``, default) or</span>
<span class="sd">        :math:`\text{num_components}=3` if the velocities are given in the cartesian</span>
<span class="sd">        Earth-Centered, Earth-Fixed (ECEF) reference frame (``enu=False``).</span>
<span class="sd">    covariances : numpy.ndarray, optional</span>
<span class="sd">        Array containing the (co)variances of the velocities [m^2/time^2], allowing for</span>
<span class="sd">        different input shapes depending on what uncertainties are available.</span>
<span class="sd">        If ``None`` (default), all observations are weighted equally.</span>
<span class="sd">        If ``enu=True``, the array should have shape :math:`(\text{num_stations}, 2)`</span>
<span class="sd">        if only variances are present, :math:`(\text{num_stations}, 3)` if also</span>
<span class="sd">        the covariances are present but are given as a column, or</span>
<span class="sd">        :math:`(\text{num_stations}, 2, 2)` if the :math:`2 \times 2`covariance</span>
<span class="sd">        matrix is given for each observation.</span>
<span class="sd">        If ``enu=False``, the arrays should be of shapes</span>
<span class="sd">        :math:`(\text{num_stations}, 3)`, :math:`(\text{num_stations}, 6)`,</span>
<span class="sd">        or :math:`(\text{num_stations}, 3, 3)`, respectively.</span>
<span class="sd">    enu : bool, optional</span>
<span class="sd">        See ``locations`` and ``velocities``.</span>

<span class="sd">    Returns</span>
<span class="sd">    -------</span>
<span class="sd">    rotation_vector : numpy.ndarray</span>
<span class="sd">        Rotation vector [rad/time] containing the diagonals of the :math:`3 \times 3`</span>
<span class="sd">        rotation matrix specifying the Euler pole in cartesian, ECEF coordinates.</span>
<span class="sd">    rotation_covariance : numpy.ndarray</span>
<span class="sd">        Formal :math:`3 \times 3` covariance matrix [rad^2/time^2] of the rotation vector.</span>

<span class="sd">    Notes</span>
<span class="sd">    -----</span>

<span class="sd">    The ENU solution assumes a spherical Earth with radius 6378137 meters.</span>

<span class="sd">    If the covariances are given in columns, the formatting of</span>
<span class="sd">    :class:`~disstans.timeseries.Timeseries` is being used.</span>

<span class="sd">    Contrary to [goudarzi14]_, the estimated covariance matrix is not scaled by the a</span>
<span class="sd">    posteriori sigma, to match the covariance definition throughout the rest of DISSTANS.</span>
<span class="sd">    The time unit is also not assumed to be in years, and then scaled to millions</span>
<span class="sd">    of years.</span>

<span class="sd">    See Also</span>
<span class="sd">    --------</span>
<span class="sd">    rotvec2eulerpole : Convert the rotation vector into an Euler pole and magnitude.</span>

<span class="sd">    References</span>
<span class="sd">    ----------</span>

<span class="sd">    .. [goudarzi14] Goudarzi, M. A., Cocard, M., &amp; Santerre, R. (2014),</span>
<span class="sd">       *EPC: Matlab software to estimate Euler pole parameters*,</span>
<span class="sd">       GPS Solutions, 18(1), 153–162,</span>
<span class="sd">       doi:`10.1007/s10291-013-0354-4 &lt;https://doi.org/10.1007/s10291-013-0354-4&gt;`_.</span>
<span class="sd">    &quot;&quot;&quot;</span>
    <span class="c1"># input checks</span>
    <span class="k">assert</span> <span class="p">(</span><span class="nb">isinstance</span><span class="p">(</span><span class="n">locations</span><span class="p">,</span> <span class="n">np</span><span class="o">.</span><span class="n">ndarray</span><span class="p">)</span> <span class="ow">and</span> <span class="n">locations</span><span class="o">.</span><span class="n">ndim</span> <span class="o">==</span> <span class="mi">2</span> <span class="ow">and</span>
            <span class="n">locations</span><span class="o">.</span><span class="n">shape</span><span class="p">[</span><span class="mi">1</span><span class="p">]</span> <span class="o">==</span> <span class="mi">2</span> <span class="k">if</span> <span class="n">enu</span> <span class="k">else</span> <span class="mi">3</span><span class="p">),</span> \
        <span class="s2">&quot;&#39;locations&#39; needs to be a NumPy Array with either 2 or 3 columns.&quot;</span>
    <span class="k">assert</span> <span class="p">(</span><span class="nb">isinstance</span><span class="p">(</span><span class="n">velocities</span><span class="p">,</span> <span class="n">np</span><span class="o">.</span><span class="n">ndarray</span><span class="p">)</span> <span class="ow">and</span> <span class="n">velocities</span><span class="o">.</span><span class="n">ndim</span> <span class="o">==</span> <span class="mi">2</span> <span class="ow">and</span>
            <span class="n">velocities</span><span class="o">.</span><span class="n">shape</span><span class="p">[</span><span class="mi">1</span><span class="p">]</span> <span class="o">==</span> <span class="mi">2</span> <span class="k">if</span> <span class="n">enu</span> <span class="k">else</span> <span class="mi">3</span><span class="p">),</span> \
        <span class="s2">&quot;&#39;velocities&#39; needs to be a NumPy Array with either 2 or 3 columns.&quot;</span>
    <span class="k">assert</span> <span class="n">locations</span><span class="o">.</span><span class="n">shape</span><span class="p">[</span><span class="mi">0</span><span class="p">]</span> <span class="o">==</span> <span class="n">velocities</span><span class="o">.</span><span class="n">shape</span><span class="p">[</span><span class="mi">0</span><span class="p">],</span> <span class="s2">&quot;Shape mismatch between &quot;</span> \
        <span class="sa">f</span><span class="s2">&quot;locations </span><span class="si">{</span><span class="n">locations</span><span class="o">.</span><span class="n">shape</span><span class="si">}</span><span class="s2"> and velocities </span><span class="si">{</span><span class="n">velocities</span><span class="o">.</span><span class="n">shape</span><span class="si">}</span><span class="s2">.&quot;</span>
    <span class="n">num_stations</span><span class="p">,</span> <span class="n">num_components</span> <span class="o">=</span> <span class="n">velocities</span><span class="o">.</span><span class="n">shape</span>
    <span class="k">if</span> <span class="n">covariances</span> <span class="ow">is</span> <span class="ow">not</span> <span class="kc">None</span><span class="p">:</span>
        <span class="k">assert</span> <span class="nb">isinstance</span><span class="p">(</span><span class="n">covariances</span><span class="p">,</span> <span class="n">np</span><span class="o">.</span><span class="n">ndarray</span><span class="p">),</span> \
            <span class="s2">&quot;If specified, &#39;covariances&#39; needs to be a NumPy array.&quot;</span>
        <span class="k">if</span> <span class="n">enu</span><span class="p">:</span>
            <span class="k">if</span> <span class="n">covariances</span><span class="o">.</span><span class="n">shape</span> <span class="o">==</span> <span class="p">(</span><span class="n">num_stations</span><span class="p">,</span> <span class="mi">2</span><span class="p">):</span>
                <span class="n">use_covs</span> <span class="o">=</span> <span class="kc">False</span>
            <span class="k">elif</span> <span class="p">(</span><span class="n">covariances</span><span class="o">.</span><span class="n">shape</span> <span class="o">==</span> <span class="p">(</span><span class="n">num_stations</span><span class="p">,</span> <span class="mi">3</span><span class="p">)</span> <span class="ow">or</span>
                  <span class="n">covariances</span><span class="o">.</span><span class="n">shape</span> <span class="o">==</span> <span class="p">(</span><span class="n">num_stations</span><span class="p">,</span> <span class="mi">2</span><span class="p">,</span> <span class="mi">2</span><span class="p">)):</span>
                <span class="n">use_covs</span> <span class="o">=</span> <span class="kc">True</span>
            <span class="k">else</span><span class="p">:</span>
                <span class="k">raise</span> <span class="ne">ValueError</span><span class="p">(</span><span class="s2">&quot;&#39;covariances&#39; is not a compatible shape &quot;</span>
                                 <span class="sa">f</span><span class="s2">&quot;for ENU: </span><span class="si">{</span><span class="n">covariances</span><span class="o">.</span><span class="n">shape</span><span class="si">}</span><span class="s2">.&quot;</span><span class="p">)</span>
        <span class="k">else</span><span class="p">:</span>
            <span class="k">if</span> <span class="n">covariances</span><span class="o">.</span><span class="n">shape</span> <span class="o">==</span> <span class="p">(</span><span class="n">num_stations</span><span class="p">,</span> <span class="mi">3</span><span class="p">):</span>
                <span class="n">use_covs</span> <span class="o">=</span> <span class="kc">False</span>
            <span class="k">elif</span> <span class="p">(</span><span class="n">covariances</span><span class="o">.</span><span class="n">shape</span> <span class="o">==</span> <span class="p">(</span><span class="n">num_stations</span><span class="p">,</span> <span class="mi">6</span><span class="p">)</span> <span class="ow">or</span>
                  <span class="n">covariances</span><span class="o">.</span><span class="n">shape</span> <span class="o">==</span> <span class="p">(</span><span class="n">num_stations</span><span class="p">,</span> <span class="mi">3</span><span class="p">,</span> <span class="mi">3</span><span class="p">)):</span>
                <span class="n">use_covs</span> <span class="o">=</span> <span class="kc">True</span>
            <span class="k">else</span><span class="p">:</span>
                <span class="k">raise</span> <span class="ne">ValueError</span><span class="p">(</span><span class="s2">&quot;&#39;covariances&#39; is not a compatible shape &quot;</span>
                                 <span class="sa">f</span><span class="s2">&quot;for ECEF: </span><span class="si">{</span><span class="n">covariances</span><span class="o">.</span><span class="n">shape</span><span class="si">}</span><span class="s2">.&quot;</span><span class="p">)</span>
    <span class="c1"># stack velocities</span>
    <span class="n">d</span> <span class="o">=</span> <span class="n">velocities</span><span class="o">.</span><span class="n">reshape</span><span class="p">(</span><span class="o">-</span><span class="mi">1</span><span class="p">,</span> <span class="mi">1</span><span class="p">)</span>
    <span class="c1"># build mapping matrix</span>
    <span class="k">if</span> <span class="n">enu</span><span class="p">:</span>
        <span class="n">lon</span><span class="p">,</span> <span class="n">lat</span> <span class="o">=</span> <span class="n">np</span><span class="o">.</span><span class="n">deg2rad</span><span class="p">(</span><span class="n">locations</span><span class="p">[:,</span> <span class="mi">0</span><span class="p">]),</span> <span class="n">np</span><span class="o">.</span><span class="n">deg2rad</span><span class="p">(</span><span class="n">locations</span><span class="p">[:,</span> <span class="mi">1</span><span class="p">])</span>
        <span class="c1"># stacking of eq. 11 (note difference row ordering to match input format)</span>
        <span class="n">G</span> <span class="o">=</span> <span class="n">np</span><span class="o">.</span><span class="n">stack</span><span class="p">([</span><span class="o">-</span><span class="n">np</span><span class="o">.</span><span class="n">sin</span><span class="p">(</span><span class="n">lat</span><span class="p">)</span><span class="o">*</span><span class="n">np</span><span class="o">.</span><span class="n">cos</span><span class="p">(</span><span class="n">lon</span><span class="p">),</span> <span class="o">-</span><span class="n">np</span><span class="o">.</span><span class="n">sin</span><span class="p">(</span><span class="n">lat</span><span class="p">)</span><span class="o">*</span><span class="n">np</span><span class="o">.</span><span class="n">sin</span><span class="p">(</span><span class="n">lon</span><span class="p">),</span> <span class="n">np</span><span class="o">.</span><span class="n">cos</span><span class="p">(</span><span class="n">lat</span><span class="p">),</span>
                      <span class="n">np</span><span class="o">.</span><span class="n">sin</span><span class="p">(</span><span class="n">lon</span><span class="p">),</span> <span class="o">-</span><span class="n">np</span><span class="o">.</span><span class="n">cos</span><span class="p">(</span><span class="n">lon</span><span class="p">),</span> <span class="n">np</span><span class="o">.</span><span class="n">zeros</span><span class="p">(</span><span class="n">num_stations</span><span class="p">)],</span>
                     <span class="n">axis</span><span class="o">=</span><span class="mi">1</span><span class="p">)</span><span class="o">.</span><span class="n">reshape</span><span class="p">(</span><span class="mi">2</span><span class="o">*</span><span class="n">num_stations</span><span class="p">,</span> <span class="mi">3</span><span class="p">)</span> <span class="o">*</span> <span class="mi">6378137</span>
    <span class="k">else</span><span class="p">:</span>
        <span class="n">x</span><span class="p">,</span> <span class="n">y</span><span class="p">,</span> <span class="n">z</span> <span class="o">=</span> <span class="n">locations</span><span class="p">[:,</span> <span class="mi">0</span><span class="p">],</span> <span class="n">locations</span><span class="p">[:,</span> <span class="mi">1</span><span class="p">],</span> <span class="n">locations</span><span class="p">[:,</span> <span class="mi">2</span><span class="p">]</span>
        <span class="c1"># stacking of eq. 2</span>
        <span class="n">G</span> <span class="o">=</span> <span class="n">np</span><span class="o">.</span><span class="n">stack</span><span class="p">([</span><span class="n">np</span><span class="o">.</span><span class="n">zeros</span><span class="p">(</span><span class="n">num_stations</span><span class="p">),</span> <span class="n">z</span><span class="p">,</span> <span class="o">-</span><span class="n">y</span><span class="p">,</span>
                      <span class="o">-</span><span class="n">z</span><span class="p">,</span> <span class="n">np</span><span class="o">.</span><span class="n">zeros</span><span class="p">(</span><span class="n">num_stations</span><span class="p">),</span> <span class="n">x</span><span class="p">,</span>
                      <span class="n">y</span><span class="p">,</span> <span class="o">-</span><span class="n">x</span><span class="p">,</span> <span class="n">np</span><span class="o">.</span><span class="n">zeros</span><span class="p">(</span><span class="n">num_stations</span><span class="p">)],</span>
                     <span class="n">axis</span><span class="o">=</span><span class="mi">1</span><span class="p">)</span><span class="o">.</span><span class="n">reshape</span><span class="p">(</span><span class="mi">3</span><span class="o">*</span><span class="n">num_stations</span><span class="p">,</span> <span class="mi">3</span><span class="p">)</span>
    <span class="c1"># add uncertainties</span>
    <span class="k">if</span> <span class="n">covariances</span> <span class="ow">is</span> <span class="ow">not</span> <span class="kc">None</span><span class="p">:</span>
        <span class="k">if</span> <span class="ow">not</span> <span class="n">use_covs</span><span class="p">:</span>
            <span class="c1"># only diagonals</span>
            <span class="n">W</span> <span class="o">=</span> <span class="n">sparse</span><span class="o">.</span><span class="n">diags</span><span class="p">(</span><span class="mi">1</span> <span class="o">/</span> <span class="n">covariances</span><span class="o">.</span><span class="n">ravel</span><span class="p">())</span>
        <span class="k">else</span><span class="p">:</span>
            <span class="k">if</span> <span class="n">covariances</span><span class="o">.</span><span class="n">ndim</span> <span class="o">==</span> <span class="mi">2</span><span class="p">:</span>
                <span class="c1"># off-diagonals included, in column notation</span>
                <span class="n">_</span><span class="p">,</span> <span class="n">var_cov_map</span> <span class="o">=</span> <span class="n">make_cov_index_map</span><span class="p">(</span><span class="n">num_components</span><span class="p">)</span>
                <span class="n">Wblocks</span> <span class="o">=</span> <span class="p">[</span><span class="n">sp</span><span class="o">.</span><span class="n">linalg</span><span class="o">.</span><span class="n">pinvh</span><span class="p">(</span><span class="n">np</span><span class="o">.</span><span class="n">reshape</span><span class="p">(</span><span class="n">covariances</span><span class="p">[</span><span class="n">iobs</span><span class="p">,</span> <span class="n">var_cov_map</span><span class="p">],</span>
                                                      <span class="p">(</span><span class="n">num_components</span><span class="p">,</span> <span class="n">num_components</span><span class="p">)))</span>
                           <span class="k">for</span> <span class="n">iobs</span> <span class="ow">in</span> <span class="nb">range</span><span class="p">(</span><span class="n">num_stations</span><span class="p">)]</span>
            <span class="k">elif</span> <span class="n">covariances</span><span class="o">.</span><span class="n">ndim</span> <span class="o">==</span> <span class="mi">3</span><span class="p">:</span>
                <span class="c1"># off-diagonals included, in third dimension</span>
                <span class="n">Wblocks</span> <span class="o">=</span> <span class="p">[</span><span class="n">sp</span><span class="o">.</span><span class="n">linalg</span><span class="o">.</span><span class="n">pinvh</span><span class="p">(</span><span class="n">covariances</span><span class="p">[</span><span class="n">iobs</span><span class="p">,</span> <span class="p">:,</span> <span class="p">:])</span>
                           <span class="k">for</span> <span class="n">iobs</span> <span class="ow">in</span> <span class="nb">range</span><span class="p">(</span><span class="n">num_stations</span><span class="p">)]</span>
            <span class="n">W</span> <span class="o">=</span> <span class="n">sparse</span><span class="o">.</span><span class="n">block_diag</span><span class="p">(</span><span class="n">Wblocks</span><span class="p">,</span> <span class="nb">format</span><span class="o">=</span><span class="s1">&#39;csr&#39;</span><span class="p">)</span>
            <span class="n">W</span><span class="o">.</span><span class="n">eliminate_zeros</span><span class="p">()</span>
        <span class="n">d</span> <span class="o">=</span> <span class="n">G</span><span class="o">.</span><span class="n">T</span> <span class="o">@</span> <span class="n">W</span> <span class="o">@</span> <span class="n">d</span>
        <span class="n">G</span> <span class="o">=</span> <span class="n">G</span><span class="o">.</span><span class="n">T</span> <span class="o">@</span> <span class="n">W</span> <span class="o">@</span> <span class="n">G</span>
    <span class="c1"># solve</span>
    <span class="n">rotation_vector</span> <span class="o">=</span> <span class="n">sp</span><span class="o">.</span><span class="n">linalg</span><span class="o">.</span><span class="n">lstsq</span><span class="p">(</span><span class="n">G</span><span class="p">,</span> <span class="n">d</span><span class="p">)[</span><span class="mi">0</span><span class="p">]</span><span class="o">.</span><span class="n">ravel</span><span class="p">()</span>
    <span class="c1"># calculate formal covariance</span>
    <span class="n">rotation_covariance</span> <span class="o">=</span> <span class="n">sp</span><span class="o">.</span><span class="n">linalg</span><span class="o">.</span><span class="n">pinvh</span><span class="p">(</span><span class="n">G</span><span class="o">.</span><span class="n">T</span> <span class="o">@</span> <span class="n">G</span> <span class="k">if</span> <span class="n">covariances</span> <span class="ow">is</span> <span class="kc">None</span> <span class="k">else</span> <span class="n">G</span><span class="p">)</span>
    <span class="k">return</span> <span class="n">rotation_vector</span><span class="p">,</span> <span class="n">rotation_covariance</span></div>


<div class="viewcode-block" id="rotvec2eulerpole"><a class="viewcode-back" href="../../disstans/tools.html#disstans.tools.rotvec2eulerpole">[docs]</a><span class="k">def</span> <span class="nf">rotvec2eulerpole</span><span class="p">(</span><span class="n">rotation_vector</span><span class="p">,</span> <span class="n">rotation_covariance</span><span class="o">=</span><span class="kc">None</span><span class="p">):</span>
    <span class="sa">r</span><span class="sd">&quot;&quot;&quot;</span>
<span class="sd">    Convert a rotation vector containing the diagonals of a :math:`3 \times 3`</span>
<span class="sd">    rotation matrix (and optionally, its formal covariance) into an Euler</span>
<span class="sd">    Pole and associated magnitude. Based on [goudarzi14]_.</span>

<span class="sd">    Parameters</span>
<span class="sd">    ----------</span>
<span class="sd">    rotation_vector : numpy.ndarray</span>
<span class="sd">        Rotation vector [rad/time] containing the diagonals of the :math:`3 \times 3`</span>
<span class="sd">        rotation matrix specifying the Euler pole in cartesian, ECEF coordinates.</span>
<span class="sd">    rotation_covariance : numpy.ndarray</span>
<span class="sd">        Formal :math:`3 \times 3` covariance matrix [rad^2/time^2] of the rotation vector.</span>

<span class="sd">    Returns</span>
<span class="sd">    -------</span>
<span class="sd">    euler_pole : numpy.ndarray</span>
<span class="sd">        NumPy Array containing the longitude [rad], latitude [rad], and rotation</span>
<span class="sd">        rate [rad/time] of the Euler pole.</span>
<span class="sd">    euler_pole_covariance : numpy.ndarray</span>
<span class="sd">        If ``rotation_covariance`` was given, the propagated uncertainty for the Euler</span>
<span class="sd">        Pole for all three components.</span>

<span class="sd">    See Also</span>
<span class="sd">    --------</span>
<span class="sd">    eulerpole2rotvec : Inverse function</span>
<span class="sd">    &quot;&quot;&quot;</span>
    <span class="c1"># readability</span>
    <span class="n">ω_x</span><span class="p">,</span> <span class="n">ω_y</span><span class="p">,</span> <span class="n">ω_z</span> <span class="o">=</span> <span class="n">rotation_vector</span>
    <span class="n">ω_xy_mag</span> <span class="o">=</span> <span class="n">np</span><span class="o">.</span><span class="n">linalg</span><span class="o">.</span><span class="n">norm</span><span class="p">(</span><span class="n">rotation_vector</span><span class="p">[:</span><span class="mi">2</span><span class="p">])</span>
    <span class="n">ω_mag</span> <span class="o">=</span> <span class="n">np</span><span class="o">.</span><span class="n">linalg</span><span class="o">.</span><span class="n">norm</span><span class="p">(</span><span class="n">rotation_vector</span><span class="p">)</span>
    <span class="c1"># Euler pole, eq. 15</span>
    <span class="n">euler_pole</span> <span class="o">=</span> <span class="n">np</span><span class="o">.</span><span class="n">array</span><span class="p">([</span><span class="n">np</span><span class="o">.</span><span class="n">arctan</span><span class="p">(</span><span class="n">ω_y</span> <span class="o">/</span> <span class="n">ω_x</span><span class="p">),</span>
                           <span class="n">np</span><span class="o">.</span><span class="n">arctan</span><span class="p">(</span><span class="n">ω_z</span> <span class="o">/</span> <span class="n">ω_xy_mag</span><span class="p">),</span>
                           <span class="n">ω_mag</span><span class="p">])</span>
    <span class="c1"># uncertainty, eq. 18</span>
    <span class="k">if</span> <span class="n">rotation_covariance</span> <span class="ow">is</span> <span class="ow">not</span> <span class="kc">None</span><span class="p">:</span>
        <span class="n">jac</span> <span class="o">=</span> <span class="n">np</span><span class="o">.</span><span class="n">array</span><span class="p">([[</span><span class="o">-</span><span class="n">ω_y</span> <span class="o">/</span> <span class="n">ω_xy_mag</span><span class="o">**</span><span class="mi">2</span><span class="p">,</span> <span class="n">ω_x</span> <span class="o">/</span> <span class="n">ω_xy_mag</span><span class="o">**</span><span class="mi">2</span><span class="p">,</span> <span class="mi">0</span><span class="p">],</span>
                        <span class="p">[</span><span class="o">-</span><span class="n">ω_x</span><span class="o">*</span><span class="n">ω_z</span> <span class="o">/</span> <span class="p">(</span><span class="n">ω_xy_mag</span> <span class="o">*</span> <span class="n">ω_mag</span><span class="o">**</span><span class="mi">2</span><span class="p">),</span>
                         <span class="o">-</span><span class="n">ω_y</span><span class="o">*</span><span class="n">ω_z</span> <span class="o">/</span> <span class="p">(</span><span class="n">ω_xy_mag</span> <span class="o">*</span> <span class="n">ω_mag</span><span class="o">**</span><span class="mi">2</span><span class="p">),</span>
                         <span class="o">-</span><span class="n">ω_xy_mag</span> <span class="o">/</span> <span class="n">ω_mag</span><span class="o">**</span><span class="mi">2</span><span class="p">],</span>
                        <span class="p">[</span><span class="n">ω_x</span> <span class="o">/</span> <span class="n">ω_mag</span><span class="p">,</span> <span class="n">ω_y</span> <span class="o">/</span> <span class="n">ω_mag</span><span class="p">,</span> <span class="n">ω_z</span> <span class="o">/</span> <span class="n">ω_mag</span><span class="p">]])</span>
        <span class="n">euler_pole_covariance</span> <span class="o">=</span> <span class="n">jac</span> <span class="o">@</span> <span class="n">rotation_covariance</span> <span class="o">@</span> <span class="n">jac</span><span class="o">.</span><span class="n">T</span>
    <span class="c1"># return</span>
    <span class="k">if</span> <span class="n">rotation_covariance</span> <span class="ow">is</span> <span class="ow">not</span> <span class="kc">None</span><span class="p">:</span>
        <span class="k">return</span> <span class="n">euler_pole</span><span class="p">,</span> <span class="n">euler_pole_covariance</span>
    <span class="k">else</span><span class="p">:</span>
        <span class="k">return</span> <span class="n">euler_pole</span></div>


<div class="viewcode-block" id="eulerpole2rotvec"><a class="viewcode-back" href="../../disstans/tools.html#disstans.tools.eulerpole2rotvec">[docs]</a><span class="k">def</span> <span class="nf">eulerpole2rotvec</span><span class="p">(</span><span class="n">euler_pole</span><span class="p">,</span> <span class="n">euler_pole_covariance</span><span class="o">=</span><span class="kc">None</span><span class="p">):</span>
    <span class="sa">r</span><span class="sd">&quot;&quot;&quot;</span>
<span class="sd">    Convert an Euler pole (and optionally, its formal covariance) into a rotation</span>
<span class="sd">    vector and associated covariance matrix. Based on [goudarzi14]_.</span>

<span class="sd">    Parameters</span>
<span class="sd">    ----------</span>
<span class="sd">    euler_pole : numpy.ndarray</span>
<span class="sd">        NumPy Array containing the longitude [rad], latitude [rad], and rotation</span>
<span class="sd">        rate [rad/time] of the Euler pole.</span>
<span class="sd">    euler_pole_covariance : numpy.ndarray</span>
<span class="sd">        If ``rotation_covariance`` was given, the propagated uncertainty for the Euler</span>
<span class="sd">        Pole for all three components.</span>

<span class="sd">    Returns</span>
<span class="sd">    -------</span>
<span class="sd">    rotation_vector : numpy.ndarray</span>
<span class="sd">        Rotation vector [rad/time] containing the diagonals of the :math:`3 \times 3`</span>
<span class="sd">        rotation matrix specifying the Euler pole in cartesian, ECEF coordinates.</span>
<span class="sd">    rotation_covariance : numpy.ndarray</span>
<span class="sd">        Formal :math:`3 \times 3` covariance matrix [rad^2/time^2] of the rotation vector.</span>

<span class="sd">    See Also</span>
<span class="sd">    --------</span>
<span class="sd">    rotvec2eulerpole : Inverse function</span>
<span class="sd">    &quot;&quot;&quot;</span>
    <span class="c1"># readability</span>
    <span class="n">Ω</span> <span class="o">=</span> <span class="n">euler_pole</span><span class="p">[</span><span class="mi">2</span><span class="p">]</span>
    <span class="n">sinΩlat</span><span class="p">,</span> <span class="n">cosΩlat</span> <span class="o">=</span> <span class="n">np</span><span class="o">.</span><span class="n">sin</span><span class="p">(</span><span class="n">euler_pole</span><span class="p">[</span><span class="mi">1</span><span class="p">]),</span> <span class="n">np</span><span class="o">.</span><span class="n">cos</span><span class="p">(</span><span class="n">euler_pole</span><span class="p">[</span><span class="mi">1</span><span class="p">])</span>
    <span class="n">sinΩlon</span><span class="p">,</span> <span class="n">cosΩlon</span> <span class="o">=</span> <span class="n">np</span><span class="o">.</span><span class="n">sin</span><span class="p">(</span><span class="n">euler_pole</span><span class="p">[</span><span class="mi">0</span><span class="p">]),</span> <span class="n">np</span><span class="o">.</span><span class="n">cos</span><span class="p">(</span><span class="n">euler_pole</span><span class="p">[</span><span class="mi">0</span><span class="p">])</span>
    <span class="c1"># rotation vector, eq. 5 (no scaling)</span>
    <span class="n">ω_x</span> <span class="o">=</span> <span class="n">Ω</span> <span class="o">*</span> <span class="n">cosΩlat</span> <span class="o">*</span> <span class="n">cosΩlon</span>
    <span class="n">ω_y</span> <span class="o">=</span> <span class="n">Ω</span> <span class="o">*</span> <span class="n">cosΩlat</span> <span class="o">*</span> <span class="n">sinΩlon</span>
    <span class="n">ω_z</span> <span class="o">=</span> <span class="n">Ω</span> <span class="o">*</span> <span class="n">sinΩlat</span>
    <span class="n">rotation_vector</span> <span class="o">=</span> <span class="n">np</span><span class="o">.</span><span class="n">array</span><span class="p">([</span><span class="n">ω_x</span><span class="p">,</span> <span class="n">ω_y</span><span class="p">,</span> <span class="n">ω_z</span><span class="p">])</span>
    <span class="c1"># uncertainty, eq. 6 (no scaling)</span>
    <span class="k">if</span> <span class="n">euler_pole_covariance</span> <span class="ow">is</span> <span class="ow">not</span> <span class="kc">None</span><span class="p">:</span>
        <span class="n">jac</span> <span class="o">=</span> <span class="n">np</span><span class="o">.</span><span class="n">array</span><span class="p">([[</span><span class="o">-</span><span class="n">Ω</span><span class="o">*</span><span class="n">cosΩlat</span><span class="o">*</span><span class="n">sinΩlon</span><span class="p">,</span> <span class="o">-</span><span class="n">Ω</span><span class="o">*</span><span class="n">sinΩlat</span><span class="o">*</span><span class="n">cosΩlon</span><span class="p">,</span> <span class="n">cosΩlat</span><span class="o">*</span><span class="n">cosΩlon</span><span class="p">],</span>
                        <span class="p">[</span><span class="n">Ω</span><span class="o">*</span><span class="n">cosΩlat</span><span class="o">*</span><span class="n">cosΩlon</span><span class="p">,</span> <span class="o">-</span><span class="n">Ω</span><span class="o">*</span><span class="n">sinΩlat</span><span class="o">*</span><span class="n">sinΩlon</span><span class="p">,</span> <span class="n">cosΩlat</span><span class="o">*</span><span class="n">sinΩlon</span><span class="p">],</span>
                        <span class="p">[</span><span class="mi">0</span><span class="p">,</span> <span class="n">Ω</span><span class="o">*</span><span class="n">cosΩlat</span><span class="p">,</span> <span class="n">sinΩlat</span><span class="p">]])</span>
        <span class="n">rotation_covariance</span> <span class="o">=</span> <span class="n">jac</span> <span class="o">@</span> <span class="n">euler_pole_covariance</span> <span class="o">@</span> <span class="n">jac</span><span class="o">.</span><span class="n">T</span>
    <span class="c1"># return</span>
    <span class="k">if</span> <span class="n">euler_pole_covariance</span> <span class="ow">is</span> <span class="ow">not</span> <span class="kc">None</span><span class="p">:</span>
        <span class="k">return</span> <span class="n">rotation_vector</span><span class="p">,</span> <span class="n">rotation_covariance</span>
    <span class="k">else</span><span class="p">:</span>
        <span class="k">return</span> <span class="n">rotation_vector</span></div>


<div class="viewcode-block" id="R_ecef2enu"><a class="viewcode-back" href="../../disstans/tools.html#disstans.tools.R_ecef2enu">[docs]</a><span class="k">def</span> <span class="nf">R_ecef2enu</span><span class="p">(</span><span class="n">lon</span><span class="p">,</span> <span class="n">lat</span><span class="p">):</span>
    <span class="sd">&quot;&quot;&quot;</span>
<span class="sd">    Generate the rotation matrix used to express a vector written in ECEF (XYZ)</span>
<span class="sd">    coordinates as a vector written in local east, north, up (ENU) coordinates</span>
<span class="sd">    at the position defined by geodetic latitude and longitude. See Chapter 4</span>
<span class="sd">    and Appendix 4.A in [misraenge2010]_ for details.</span>

<span class="sd">    Parameters</span>
<span class="sd">    ----------</span>
<span class="sd">    lon : float</span>
<span class="sd">        Longitude [°] of vector position.</span>
<span class="sd">    lat : float</span>
<span class="sd">        Latitude [°] of vector position.</span>

<span class="sd">    Returns</span>
<span class="sd">    -------</span>
<span class="sd">    numpy.ndarray</span>
<span class="sd">        The 3-by-3 rotation matrix.</span>

<span class="sd">    See Also</span>
<span class="sd">    --------</span>
<span class="sd">    R_enu2ecef : The inverse matrix.</span>

<span class="sd">    References</span>
<span class="sd">    ----------</span>

<span class="sd">    .. [misraenge2010] Misra, P., &amp; Enge, P. (2010),</span>
<span class="sd">       *Global Positioning System: Signals, Measurements, and Performance*,</span>
<span class="sd">       Lincoln, Mass: Ganga-Jamuna Press.</span>

<span class="sd">    &quot;&quot;&quot;</span>
    <span class="k">try</span><span class="p">:</span>
        <span class="n">lon</span><span class="p">,</span> <span class="n">lat</span> <span class="o">=</span> <span class="n">np</span><span class="o">.</span><span class="n">deg2rad</span><span class="p">(</span><span class="nb">float</span><span class="p">(</span><span class="n">lon</span><span class="p">)),</span> <span class="n">np</span><span class="o">.</span><span class="n">deg2rad</span><span class="p">(</span><span class="nb">float</span><span class="p">(</span><span class="n">lat</span><span class="p">))</span>
    <span class="k">except</span> <span class="p">(</span><span class="ne">TypeError</span><span class="p">,</span> <span class="ne">ValueError</span><span class="p">)</span> <span class="k">as</span> <span class="n">e</span><span class="p">:</span>
        <span class="k">raise</span> <span class="ne">ValueError</span><span class="p">(</span><span class="s2">&quot;Input longitude &amp; latitude are not convertible to scalars &quot;</span>
                         <span class="sa">f</span><span class="s2">&quot;(got </span><span class="si">{</span><span class="n">lon</span><span class="si">}</span><span class="s2"> and </span><span class="si">{</span><span class="n">lat</span><span class="si">}</span><span class="s2">).&quot;</span><span class="p">)</span><span class="o">.</span><span class="n">with_traceback</span><span class="p">(</span><span class="n">e</span><span class="o">.</span><span class="n">__traceback__</span><span class="p">)</span> <span class="kn">from</span> <span class="nn">e</span>
    <span class="k">return</span> <span class="n">np</span><span class="o">.</span><span class="n">array</span><span class="p">([[</span><span class="o">-</span><span class="n">np</span><span class="o">.</span><span class="n">sin</span><span class="p">(</span><span class="n">lon</span><span class="p">),</span> <span class="n">np</span><span class="o">.</span><span class="n">cos</span><span class="p">(</span><span class="n">lon</span><span class="p">),</span> <span class="mi">0</span><span class="p">],</span>
                     <span class="p">[</span><span class="o">-</span><span class="n">np</span><span class="o">.</span><span class="n">sin</span><span class="p">(</span><span class="n">lat</span><span class="p">)</span><span class="o">*</span><span class="n">np</span><span class="o">.</span><span class="n">cos</span><span class="p">(</span><span class="n">lon</span><span class="p">),</span> <span class="o">-</span><span class="n">np</span><span class="o">.</span><span class="n">sin</span><span class="p">(</span><span class="n">lat</span><span class="p">)</span><span class="o">*</span><span class="n">np</span><span class="o">.</span><span class="n">sin</span><span class="p">(</span><span class="n">lon</span><span class="p">),</span> <span class="n">np</span><span class="o">.</span><span class="n">cos</span><span class="p">(</span><span class="n">lat</span><span class="p">)],</span>
                     <span class="p">[</span><span class="n">np</span><span class="o">.</span><span class="n">cos</span><span class="p">(</span><span class="n">lat</span><span class="p">)</span><span class="o">*</span><span class="n">np</span><span class="o">.</span><span class="n">cos</span><span class="p">(</span><span class="n">lon</span><span class="p">),</span> <span class="n">np</span><span class="o">.</span><span class="n">cos</span><span class="p">(</span><span class="n">lat</span><span class="p">)</span><span class="o">*</span><span class="n">np</span><span class="o">.</span><span class="n">sin</span><span class="p">(</span><span class="n">lon</span><span class="p">),</span> <span class="n">np</span><span class="o">.</span><span class="n">sin</span><span class="p">(</span><span class="n">lat</span><span class="p">)]])</span></div>


<div class="viewcode-block" id="R_enu2ecef"><a class="viewcode-back" href="../../disstans/tools.html#disstans.tools.R_enu2ecef">[docs]</a><span class="k">def</span> <span class="nf">R_enu2ecef</span><span class="p">(</span><span class="n">lon</span><span class="p">,</span> <span class="n">lat</span><span class="p">):</span>
    <span class="sd">&quot;&quot;&quot;</span>
<span class="sd">    Generate the rotation matrix used to express a vector written in local ENU</span>
<span class="sd">    coordinates as a vector written ECEF (XYZ) coordinates at the position defined</span>
<span class="sd">    by geodetic latitude and longitude. This is the transpose of the rotation matrix</span>
<span class="sd">    computed by :func:`~disstans.tools.R_ecef2enu`.</span>

<span class="sd">    Parameters</span>
<span class="sd">    ----------</span>
<span class="sd">    lon : float</span>
<span class="sd">        Longitude [°] of vector position.</span>
<span class="sd">    lat : float</span>
<span class="sd">        Latitude [°] of vector position.</span>

<span class="sd">    Returns</span>
<span class="sd">    -------</span>
<span class="sd">    numpy.ndarray</span>
<span class="sd">        The 3-by-3 rotation matrix.</span>

<span class="sd">    See Also</span>
<span class="sd">    --------</span>
<span class="sd">    R_ecef2enu : The inverse matrix.</span>
<span class="sd">    &quot;&quot;&quot;</span>
    <span class="k">return</span> <span class="n">R_ecef2enu</span><span class="p">(</span><span class="n">lon</span><span class="p">,</span> <span class="n">lat</span><span class="p">)</span><span class="o">.</span><span class="n">T</span></div>


<div class="viewcode-block" id="RINEXDataHolding"><a class="viewcode-back" href="../../disstans/tools.html#disstans.tools.RINEXDataHolding">[docs]</a><span class="k">class</span> <span class="nc">RINEXDataHolding</span><span class="p">():</span>
    <span class="sd">&quot;&quot;&quot;</span>
<span class="sd">    Container class for a database of RINEX files.</span>

<span class="sd">    A new object can be created by one of the two classmethods:</span>

<span class="sd">    * From one or multiple folder(s) using :meth:`~from_folders`</span>
<span class="sd">    * From a previously-saved file using :meth:`~from_file`</span>

<span class="sd">    An object can be saved by using Pandas&#39; :meth:`~pandas.DataFrame.to_pickle`</span>
<span class="sd">    on the instance&#39;s :attr:`~df` attribute (it is recommended to add the ``.gz``</span>
<span class="sd">    extension to enable compression).</span>

<span class="sd">    The location information and availability metrics can be saved in the</span>
<span class="sd">    same way. To load a previously-saved file, you can use the convenience functions</span>
<span class="sd">    :meth:`~load_locations_from_file` and :meth:`~load_metrics_from_file`, specify</span>
<span class="sd">    the respective paths in the call to :meth:`~from_file`, or alternatively, load</span>
<span class="sd">    the data directly with Pandas and assign it to the respective instance attributes.</span>
<span class="sd">    &quot;&quot;&quot;</span>

    <span class="n">GLOBPATTERN</span> <span class="o">=</span> <span class="s2">&quot;[0-9][0-9][0-9][0-9]/[0-9][0-9][0-9]/*&quot;</span>
    <span class="sd">&quot;&quot;&quot; The ``YYYY/DDD`` folder pattern in a glob-readable format. &quot;&quot;&quot;</span>

    <span class="n">RINEXPATTERN</span> <span class="o">=</span> <span class="sa">r</span><span class="s2">&quot;(?P&lt;site&gt;\w</span><span class="si">{4}</span><span class="s2">)(?P&lt;day&gt;\d</span><span class="si">{3}</span><span class="s2">)(?P&lt;sequence&gt;\w</span><span class="si">{1}</span><span class="s2">)\.&quot;</span> <span class="o">+</span> \
                   <span class="sa">r</span><span class="s2">&quot;(?P&lt;yy&gt;\d</span><span class="si">{2}</span><span class="s2">)(?P&lt;type&gt;\w</span><span class="si">{1}</span><span class="s2">)\.(?P&lt;compression&gt;\w+)&quot;</span>
    <span class="sd">&quot;&quot;&quot; The regex-style filename pattern for RINEX files. &quot;&quot;&quot;</span>

    <span class="n">COMPRFILEEXTS</span> <span class="o">=</span> <span class="p">(</span><span class="s2">&quot;.Z&quot;</span><span class="p">,</span> <span class="s2">&quot;.gz&quot;</span><span class="p">)</span>
    <span class="sd">&quot;&quot;&quot; The valid (compressed) RINEX file extensions to search for. &quot;&quot;&quot;</span>

    <span class="n">COLUMNS</span> <span class="o">=</span> <span class="p">(</span><span class="s2">&quot;station&quot;</span><span class="p">,</span> <span class="s2">&quot;station_raw&quot;</span><span class="p">,</span> <span class="s2">&quot;year&quot;</span><span class="p">,</span> <span class="s2">&quot;day&quot;</span><span class="p">,</span> <span class="s2">&quot;date&quot;</span><span class="p">,</span> <span class="s2">&quot;sequence&quot;</span><span class="p">,</span> <span class="s2">&quot;type&quot;</span><span class="p">,</span>
               <span class="s2">&quot;compression&quot;</span><span class="p">,</span> <span class="s2">&quot;filesize&quot;</span><span class="p">,</span> <span class="s2">&quot;filetimeutc&quot;</span><span class="p">,</span> <span class="s2">&quot;network&quot;</span><span class="p">,</span> <span class="s2">&quot;basefolder&quot;</span><span class="p">)</span>
    <span class="sd">&quot;&quot;&quot; The necessary information about each RINEX file. &quot;&quot;&quot;</span>

    <span class="n">METRICCOLS</span> <span class="o">=</span> <span class="p">(</span><span class="s2">&quot;number&quot;</span><span class="p">,</span> <span class="s2">&quot;age&quot;</span><span class="p">,</span> <span class="s2">&quot;recency&quot;</span><span class="p">,</span> <span class="s2">&quot;length&quot;</span><span class="p">,</span> <span class="s2">&quot;reliability&quot;</span><span class="p">)</span>
    <span class="sd">&quot;&quot;&quot; The metrics that can be calculated. &quot;&quot;&quot;</span>

    <span class="k">def</span> <span class="fm">__init__</span><span class="p">(</span><span class="bp">self</span><span class="p">,</span> <span class="n">df</span><span class="o">=</span><span class="kc">None</span><span class="p">):</span>
        <span class="bp">self</span><span class="o">.</span><span class="n">_df</span> <span class="o">=</span> <span class="kc">None</span>
        <span class="bp">self</span><span class="o">.</span><span class="n">_locations_xyz</span> <span class="o">=</span> <span class="kc">None</span>
        <span class="bp">self</span><span class="o">.</span><span class="n">_locations_lla</span> <span class="o">=</span> <span class="kc">None</span>
        <span class="bp">self</span><span class="o">.</span><span class="n">_metrics</span> <span class="o">=</span> <span class="kc">None</span>
        <span class="k">if</span> <span class="n">df</span> <span class="ow">is</span> <span class="ow">not</span> <span class="kc">None</span><span class="p">:</span>
            <span class="bp">self</span><span class="o">.</span><span class="n">df</span> <span class="o">=</span> <span class="n">df</span>

    <span class="nd">@property</span>
    <span class="k">def</span> <span class="nf">num_files</span><span class="p">(</span><span class="bp">self</span><span class="p">):</span>
        <span class="sd">&quot;&quot;&quot; Number of files in the database. &quot;&quot;&quot;</span>
        <span class="k">return</span> <span class="bp">self</span><span class="o">.</span><span class="n">df</span><span class="o">.</span><span class="n">shape</span><span class="p">[</span><span class="mi">0</span><span class="p">]</span>

    <span class="nd">@property</span>
    <span class="k">def</span> <span class="nf">list_stations</span><span class="p">(</span><span class="bp">self</span><span class="p">):</span>
        <span class="sd">&quot;&quot;&quot; List of stations in the database. &quot;&quot;&quot;</span>
        <span class="k">return</span> <span class="bp">self</span><span class="o">.</span><span class="n">df</span><span class="p">[</span><span class="s2">&quot;station&quot;</span><span class="p">]</span><span class="o">.</span><span class="n">unique</span><span class="p">()</span><span class="o">.</span><span class="n">tolist</span><span class="p">()</span>

    <span class="nd">@property</span>
    <span class="k">def</span> <span class="nf">num_stations</span><span class="p">(</span><span class="bp">self</span><span class="p">):</span>
        <span class="sd">&quot;&quot;&quot; Number of stations in the database. &quot;&quot;&quot;</span>
        <span class="k">return</span> <span class="nb">len</span><span class="p">(</span><span class="bp">self</span><span class="o">.</span><span class="n">list_stations</span><span class="p">)</span>

    <span class="nd">@property</span>
    <span class="k">def</span> <span class="nf">df</span><span class="p">(</span><span class="bp">self</span><span class="p">):</span>
        <span class="sd">&quot;&quot;&quot; Pandas DataFrame object containing the RINEX files database. &quot;&quot;&quot;</span>
        <span class="k">if</span> <span class="bp">self</span><span class="o">.</span><span class="n">_df</span> <span class="ow">is</span> <span class="kc">None</span><span class="p">:</span>
            <span class="k">raise</span> <span class="ne">RuntimeError</span><span class="p">(</span><span class="s2">&quot;RINEX files database has not been loaded yet.&quot;</span><span class="p">)</span>
        <span class="k">return</span> <span class="bp">self</span><span class="o">.</span><span class="n">_df</span>

    <span class="nd">@df</span><span class="o">.</span><span class="n">setter</span>
    <span class="k">def</span> <span class="nf">df</span><span class="p">(</span><span class="bp">self</span><span class="p">,</span> <span class="n">new_df</span><span class="p">):</span>
        <span class="k">try</span><span class="p">:</span>
            <span class="k">assert</span> <span class="nb">all</span><span class="p">([</span><span class="n">col</span> <span class="ow">in</span> <span class="n">new_df</span><span class="o">.</span><span class="n">columns</span> <span class="k">for</span> <span class="n">col</span> <span class="ow">in</span> <span class="bp">self</span><span class="o">.</span><span class="n">COLUMNS</span><span class="p">]),</span> \
                <span class="s2">&quot;Input DataFrame does not contain the necessary columns, try using the &quot;</span> <span class="o">+</span> \
                <span class="s2">&quot;class constructor methods.&quot;</span>
        <span class="k">except</span> <span class="ne">AttributeError</span> <span class="k">as</span> <span class="n">e</span><span class="p">:</span>
            <span class="k">raise</span> <span class="ne">TypeError</span><span class="p">(</span><span class="s2">&quot;Cannot interpret input as a Pandas DataFrame for the RINEX &quot;</span>
                            <span class="s2">&quot;file database.&quot;</span><span class="p">)</span><span class="o">.</span><span class="n">with_traceback</span><span class="p">(</span><span class="n">e</span><span class="o">.</span><span class="n">__traceback__</span><span class="p">)</span> <span class="kn">from</span> <span class="nn">e</span>
        <span class="bp">self</span><span class="o">.</span><span class="n">_df</span> <span class="o">=</span> <span class="n">new_df</span>

    <span class="nd">@property</span>
    <span class="k">def</span> <span class="nf">locations_xyz</span><span class="p">(</span><span class="bp">self</span><span class="p">):</span>
        <span class="sd">&quot;&quot;&quot;</span>
<span class="sd">        Dataframe of approximate positions of stations in WGS-84 (x, y, z) [m] coordinates.</span>
<span class="sd">        &quot;&quot;&quot;</span>
        <span class="k">if</span> <span class="bp">self</span><span class="o">.</span><span class="n">_locations_xyz</span> <span class="ow">is</span> <span class="kc">None</span><span class="p">:</span>
            <span class="k">raise</span> <span class="ne">RuntimeError</span><span class="p">(</span><span class="s2">&quot;Locations have not been loaded yet.&quot;</span><span class="p">)</span>
        <span class="k">if</span> <span class="ow">not</span> <span class="nb">all</span><span class="p">([</span><span class="n">station</span> <span class="ow">in</span> <span class="bp">self</span><span class="o">.</span><span class="n">_locations_xyz</span><span class="p">[</span><span class="s2">&quot;station&quot;</span><span class="p">]</span><span class="o">.</span><span class="n">values</span>
                    <span class="k">for</span> <span class="n">station</span> <span class="ow">in</span> <span class="bp">self</span><span class="o">.</span><span class="n">list_stations</span><span class="p">]):</span>
            <span class="n">warn</span><span class="p">(</span><span class="s2">&quot;Locations have likely not been updated since the database changed, &quot;</span>
                 <span class="s2">&quot;there are stations missing.&quot;</span><span class="p">,</span> <span class="n">category</span><span class="o">=</span><span class="ne">RuntimeWarning</span><span class="p">,</span> <span class="n">stacklevel</span><span class="o">=</span><span class="mi">2</span><span class="p">)</span>
        <span class="k">return</span> <span class="bp">self</span><span class="o">.</span><span class="n">_locations_xyz</span>

    <span class="nd">@locations_xyz</span><span class="o">.</span><span class="n">setter</span>
    <span class="k">def</span> <span class="nf">locations_xyz</span><span class="p">(</span><span class="bp">self</span><span class="p">,</span> <span class="n">new_xyz</span><span class="p">):</span>
        <span class="k">if</span> <span class="ow">not</span> <span class="p">(</span><span class="nb">isinstance</span><span class="p">(</span><span class="n">new_xyz</span><span class="p">,</span> <span class="n">pd</span><span class="o">.</span><span class="n">DataFrame</span><span class="p">)</span> <span class="ow">and</span>
                <span class="nb">all</span><span class="p">([</span><span class="n">col</span> <span class="ow">in</span> <span class="n">new_xyz</span><span class="o">.</span><span class="n">columns</span> <span class="k">for</span> <span class="n">col</span> <span class="ow">in</span> <span class="p">[</span><span class="s2">&quot;station&quot;</span><span class="p">,</span> <span class="s2">&quot;x&quot;</span><span class="p">,</span> <span class="s2">&quot;y&quot;</span><span class="p">,</span> <span class="s2">&quot;z&quot;</span><span class="p">]])):</span>
            <span class="k">raise</span> <span class="ne">ValueError</span><span class="p">(</span><span class="s2">&quot;Unrecognized input format. &#39;new_xyz&#39; needs to be a &quot;</span>
                             <span class="s2">&quot;Pandas DataFrame with the columns [&#39;station&#39;, &#39;x&#39;, &#39;y&#39;, &#39;z&#39;].&quot;</span><span class="p">)</span>
        <span class="k">if</span> <span class="ow">not</span> <span class="nb">all</span><span class="p">([</span><span class="n">station</span> <span class="ow">in</span> <span class="n">new_xyz</span><span class="p">[</span><span class="s2">&quot;station&quot;</span><span class="p">]</span><span class="o">.</span><span class="n">values</span> <span class="k">for</span> <span class="n">station</span> <span class="ow">in</span> <span class="bp">self</span><span class="o">.</span><span class="n">list_stations</span><span class="p">]):</span>
            <span class="n">warn</span><span class="p">(</span><span class="s2">&quot;The new location DataFrame does not contain all stations &quot;</span>
                 <span class="s2">&quot;that are currently in the database.&quot;</span><span class="p">,</span> <span class="n">category</span><span class="o">=</span><span class="ne">RuntimeWarning</span><span class="p">,</span> <span class="n">stacklevel</span><span class="o">=</span><span class="mi">2</span><span class="p">)</span>
        <span class="n">all_xyz</span> <span class="o">=</span> <span class="n">new_xyz</span><span class="p">[[</span><span class="s2">&quot;x&quot;</span><span class="p">,</span> <span class="s2">&quot;y&quot;</span><span class="p">,</span> <span class="s2">&quot;z&quot;</span><span class="p">]]</span><span class="o">.</span><span class="n">values</span>
        <span class="n">all_lla</span> <span class="o">=</span> <span class="n">ccrs</span><span class="o">.</span><span class="n">Geodetic</span><span class="p">()</span><span class="o">.</span><span class="n">transform_points</span><span class="p">(</span><span class="n">ccrs</span><span class="o">.</span><span class="n">Geocentric</span><span class="p">(),</span> <span class="n">all_xyz</span><span class="p">[:,</span> <span class="mi">0</span><span class="p">],</span>
                                                   <span class="n">all_xyz</span><span class="p">[:,</span> <span class="mi">1</span><span class="p">],</span> <span class="n">all_xyz</span><span class="p">[:,</span> <span class="mi">2</span><span class="p">])</span>
        <span class="n">new_lla</span> <span class="o">=</span> <span class="n">pd</span><span class="o">.</span><span class="n">DataFrame</span><span class="p">(</span><span class="n">new_xyz</span><span class="p">[</span><span class="s2">&quot;station&quot;</span><span class="p">]</span>
                               <span class="p">)</span><span class="o">.</span><span class="n">join</span><span class="p">(</span><span class="n">pd</span><span class="o">.</span><span class="n">DataFrame</span><span class="p">(</span><span class="n">all_lla</span><span class="p">,</span> <span class="n">columns</span><span class="o">=</span><span class="p">[</span><span class="s2">&quot;lon&quot;</span><span class="p">,</span> <span class="s2">&quot;lat&quot;</span><span class="p">,</span> <span class="s2">&quot;alt&quot;</span><span class="p">]))</span>
        <span class="bp">self</span><span class="o">.</span><span class="n">_locations_xyz</span> <span class="o">=</span> <span class="n">new_xyz</span>
        <span class="bp">self</span><span class="o">.</span><span class="n">_locations_lla</span> <span class="o">=</span> <span class="n">new_lla</span>

    <span class="nd">@property</span>
    <span class="k">def</span> <span class="nf">locations_lla</span><span class="p">(</span><span class="bp">self</span><span class="p">):</span>
        <span class="sd">&quot;&quot;&quot;</span>
<span class="sd">        Approximate positions of stations in WGS-84 (longitude [°], latitude [°],</span>
<span class="sd">        altitude [m]) coordinates.</span>
<span class="sd">        &quot;&quot;&quot;</span>
        <span class="k">if</span> <span class="bp">self</span><span class="o">.</span><span class="n">_locations_lla</span> <span class="ow">is</span> <span class="kc">None</span><span class="p">:</span>
            <span class="k">raise</span> <span class="ne">RuntimeError</span><span class="p">(</span><span class="s2">&quot;Locations have not been loaded yet.&quot;</span><span class="p">)</span>
        <span class="k">if</span> <span class="ow">not</span> <span class="nb">all</span><span class="p">([</span><span class="n">station</span> <span class="ow">in</span> <span class="bp">self</span><span class="o">.</span><span class="n">_locations_lla</span><span class="p">[</span><span class="s2">&quot;station&quot;</span><span class="p">]</span><span class="o">.</span><span class="n">values</span>
                    <span class="k">for</span> <span class="n">station</span> <span class="ow">in</span> <span class="bp">self</span><span class="o">.</span><span class="n">list_stations</span><span class="p">]):</span>
            <span class="n">warn</span><span class="p">(</span><span class="s2">&quot;Locations have likely not been updated since the database changed, &quot;</span>
                 <span class="s2">&quot;there are stations missing.&quot;</span><span class="p">,</span> <span class="n">category</span><span class="o">=</span><span class="ne">RuntimeWarning</span><span class="p">,</span> <span class="n">stacklevel</span><span class="o">=</span><span class="mi">2</span><span class="p">)</span>
        <span class="k">return</span> <span class="bp">self</span><span class="o">.</span><span class="n">_locations_lla</span>

    <span class="nd">@locations_lla</span><span class="o">.</span><span class="n">setter</span>
    <span class="k">def</span> <span class="nf">locations_lla</span><span class="p">(</span><span class="bp">self</span><span class="p">,</span> <span class="n">new_lla</span><span class="p">):</span>
        <span class="k">if</span> <span class="ow">not</span> <span class="p">(</span><span class="nb">isinstance</span><span class="p">(</span><span class="n">new_lla</span><span class="p">,</span> <span class="n">pd</span><span class="o">.</span><span class="n">DataFrame</span><span class="p">)</span> <span class="ow">and</span>
                <span class="nb">all</span><span class="p">([</span><span class="n">col</span> <span class="ow">in</span> <span class="n">new_lla</span><span class="o">.</span><span class="n">columns</span> <span class="k">for</span> <span class="n">col</span> <span class="ow">in</span> <span class="p">[</span><span class="s2">&quot;station&quot;</span><span class="p">,</span> <span class="s2">&quot;lon&quot;</span><span class="p">,</span> <span class="s2">&quot;lat&quot;</span><span class="p">,</span> <span class="s2">&quot;alt&quot;</span><span class="p">]])):</span>
            <span class="k">raise</span> <span class="ne">ValueError</span><span class="p">(</span><span class="s2">&quot;Unrecognized input format. &#39;new_lla&#39; needs to be a &quot;</span>
                             <span class="s2">&quot;Pandas DataFrame with the columns &quot;</span>
                             <span class="s2">&quot;[&#39;station&#39;, &#39;lon&#39;, &#39;lat&#39;, &#39;alt&#39;].&quot;</span><span class="p">)</span>
        <span class="k">if</span> <span class="ow">not</span> <span class="nb">all</span><span class="p">([</span><span class="n">station</span> <span class="ow">in</span> <span class="n">new_lla</span><span class="p">[</span><span class="s2">&quot;station&quot;</span><span class="p">]</span><span class="o">.</span><span class="n">values</span> <span class="k">for</span> <span class="n">station</span> <span class="ow">in</span> <span class="bp">self</span><span class="o">.</span><span class="n">list_stations</span><span class="p">]):</span>
            <span class="n">warn</span><span class="p">(</span><span class="s2">&quot;The new location DataFrame does not contain all stations &quot;</span>
                 <span class="s2">&quot;that are currently in the database.&quot;</span><span class="p">,</span> <span class="n">category</span><span class="o">=</span><span class="ne">RuntimeWarning</span><span class="p">,</span> <span class="n">stacklevel</span><span class="o">=</span><span class="mi">2</span><span class="p">)</span>
        <span class="n">all_lla</span> <span class="o">=</span> <span class="n">new_lla</span><span class="p">[[</span><span class="s2">&quot;lon&quot;</span><span class="p">,</span> <span class="s2">&quot;lat&quot;</span><span class="p">,</span> <span class="s2">&quot;alt&quot;</span><span class="p">]]</span><span class="o">.</span><span class="n">values</span>
        <span class="n">all_xyz</span> <span class="o">=</span> <span class="n">ccrs</span><span class="o">.</span><span class="n">Geocentric</span><span class="p">()</span><span class="o">.</span><span class="n">transform_points</span><span class="p">(</span><span class="n">ccrs</span><span class="o">.</span><span class="n">Geodetic</span><span class="p">(),</span> <span class="n">all_lla</span><span class="p">[:,</span> <span class="mi">0</span><span class="p">],</span>
                                                     <span class="n">all_lla</span><span class="p">[:,</span> <span class="mi">1</span><span class="p">],</span> <span class="n">all_lla</span><span class="p">[:,</span> <span class="mi">2</span><span class="p">])</span>
        <span class="n">new_xyz</span> <span class="o">=</span> <span class="n">pd</span><span class="o">.</span><span class="n">DataFrame</span><span class="p">(</span><span class="n">new_lla</span><span class="p">[</span><span class="s2">&quot;station&quot;</span><span class="p">]</span>
                               <span class="p">)</span><span class="o">.</span><span class="n">join</span><span class="p">(</span><span class="n">pd</span><span class="o">.</span><span class="n">DataFrame</span><span class="p">(</span><span class="n">all_xyz</span><span class="p">,</span> <span class="n">columns</span><span class="o">=</span><span class="p">[</span><span class="s2">&quot;x&quot;</span><span class="p">,</span> <span class="s2">&quot;y&quot;</span><span class="p">,</span> <span class="s2">&quot;z&quot;</span><span class="p">]))</span>
        <span class="bp">self</span><span class="o">.</span><span class="n">_locations_xyz</span> <span class="o">=</span> <span class="n">new_xyz</span>
        <span class="bp">self</span><span class="o">.</span><span class="n">_locations_lla</span> <span class="o">=</span> <span class="n">new_lla</span>

    <span class="nd">@property</span>
    <span class="k">def</span> <span class="nf">metrics</span><span class="p">(</span><span class="bp">self</span><span class="p">):</span>
        <span class="sd">&quot;&quot;&quot;</span>
<span class="sd">        Contains the station metric calculated by :meth:`calculate_availability_metrics`.</span>
<span class="sd">        &quot;&quot;&quot;</span>
        <span class="k">if</span> <span class="bp">self</span><span class="o">.</span><span class="n">_metrics</span> <span class="ow">is</span> <span class="kc">None</span><span class="p">:</span>
            <span class="k">raise</span> <span class="ne">RuntimeError</span><span class="p">(</span><span class="s2">&quot;Metrics have not been calculated yet.&quot;</span><span class="p">)</span>
        <span class="k">if</span> <span class="ow">not</span> <span class="nb">all</span><span class="p">([</span><span class="n">station</span> <span class="ow">in</span> <span class="bp">self</span><span class="o">.</span><span class="n">_metrics</span><span class="p">[</span><span class="s2">&quot;station&quot;</span><span class="p">]</span><span class="o">.</span><span class="n">values</span>
                    <span class="k">for</span> <span class="n">station</span> <span class="ow">in</span> <span class="bp">self</span><span class="o">.</span><span class="n">list_stations</span><span class="p">]):</span>
            <span class="n">warn</span><span class="p">(</span><span class="s2">&quot;Metrics have likely not been updated since the database changed, &quot;</span>
                 <span class="s2">&quot;there are stations missing.&quot;</span><span class="p">,</span> <span class="n">category</span><span class="o">=</span><span class="ne">RuntimeWarning</span><span class="p">,</span> <span class="n">stacklevel</span><span class="o">=</span><span class="mi">2</span><span class="p">)</span>
        <span class="k">return</span> <span class="bp">self</span><span class="o">.</span><span class="n">_metrics</span>

    <span class="nd">@metrics</span><span class="o">.</span><span class="n">setter</span>
    <span class="k">def</span> <span class="nf">metrics</span><span class="p">(</span><span class="bp">self</span><span class="p">,</span> <span class="n">metrics</span><span class="p">):</span>
        <span class="k">assert</span> <span class="nb">all</span><span class="p">([</span><span class="n">col</span> <span class="ow">in</span> <span class="n">metrics</span><span class="o">.</span><span class="n">columns</span> <span class="k">for</span> <span class="n">col</span> <span class="ow">in</span> <span class="bp">self</span><span class="o">.</span><span class="n">METRICCOLS</span><span class="p">]),</span> \
            <span class="s2">&quot;Not all metrics are in the new DataFrame.&quot;</span>
        <span class="bp">self</span><span class="o">.</span><span class="n">_metrics</span> <span class="o">=</span> <span class="n">metrics</span>

<div class="viewcode-block" id="RINEXDataHolding.from_folders"><a class="viewcode-back" href="../../disstans/tools.html#disstans.tools.RINEXDataHolding.from_folders">[docs]</a>    <span class="nd">@classmethod</span>
    <span class="k">def</span> <span class="nf">from_folders</span><span class="p">(</span><span class="bp">cls</span><span class="p">,</span> <span class="n">folders</span><span class="p">,</span> <span class="n">verbose</span><span class="o">=</span><span class="kc">False</span><span class="p">,</span> <span class="n">no_pbar</span><span class="o">=</span><span class="kc">False</span><span class="p">):</span>
        <span class="sd">&quot;&quot;&quot;</span>
<span class="sd">        Convenience class method that creates a new RINEXDataHolding object and directly</span>
<span class="sd">        calls :meth:`~load_db_from_folders`.</span>

<span class="sd">        For parameter explanations, see the above method documention.</span>
<span class="sd">        &quot;&quot;&quot;</span>
        <span class="n">instance</span> <span class="o">=</span> <span class="bp">cls</span><span class="p">()</span>
        <span class="n">instance</span><span class="o">.</span><span class="n">load_db_from_folders</span><span class="p">(</span><span class="n">folders</span><span class="p">,</span> <span class="n">verbose</span><span class="o">=</span><span class="n">verbose</span><span class="p">,</span> <span class="n">no_pbar</span><span class="o">=</span><span class="n">no_pbar</span><span class="p">)</span>
        <span class="k">return</span> <span class="n">instance</span></div>

<div class="viewcode-block" id="RINEXDataHolding.load_db_from_folders"><a class="viewcode-back" href="../../disstans/tools.html#disstans.tools.RINEXDataHolding.load_db_from_folders">[docs]</a>    <span class="k">def</span> <span class="nf">load_db_from_folders</span><span class="p">(</span><span class="bp">self</span><span class="p">,</span> <span class="n">folders</span><span class="p">,</span> <span class="n">verbose</span><span class="o">=</span><span class="kc">False</span><span class="p">,</span> <span class="n">no_pbar</span><span class="o">=</span><span class="kc">False</span><span class="p">):</span>
        <span class="sd">&quot;&quot;&quot;</span>
<span class="sd">        Loads a RINEX database from folders in the file system.</span>
<span class="sd">        The data should be located in one or multiple folder structure(s) organized by</span>
<span class="sd">        ``YYYY/DDD``, where ``YYYY`` is a four-digit year and ``DDD`` is the three-digit</span>
<span class="sd">        day of the year.</span>

<span class="sd">        Parameters</span>
<span class="sd">        ----------</span>
<span class="sd">        folders : list, tuple</span>
<span class="sd">            Folder(s) in which the different year-folders are found, formatted as a</span>
<span class="sd">            single tuple or a list of tuples with name and respective folder</span>
<span class="sd">            (``[(&#39;network1&#39;, &#39;/folder/one/&#39;), ...]``).</span>
<span class="sd">        verbose : bool, optional</span>
<span class="sd">            If ``True``, print final database size and a sample entry.</span>
<span class="sd">            Defaults to ``False``.</span>
<span class="sd">        no_pbar : bool, optional</span>
<span class="sd">            Suppress the progress bar with ``True`` (default: ``False``).</span>
<span class="sd">        &quot;&quot;&quot;</span>
        <span class="c1"># input checks</span>
        <span class="k">if</span> <span class="nb">isinstance</span><span class="p">(</span><span class="n">folders</span><span class="p">,</span> <span class="nb">tuple</span><span class="p">):</span>
            <span class="n">folders</span> <span class="o">=</span> <span class="p">[</span><span class="n">folders</span><span class="p">]</span>
        <span class="k">if</span> <span class="ow">not</span> <span class="p">(</span><span class="nb">isinstance</span><span class="p">(</span><span class="n">folders</span><span class="p">,</span> <span class="nb">list</span><span class="p">)</span> <span class="ow">and</span>
                <span class="nb">all</span><span class="p">([</span><span class="nb">isinstance</span><span class="p">(</span><span class="n">tup</span><span class="p">,</span> <span class="nb">tuple</span><span class="p">)</span> <span class="ow">and</span> <span class="nb">len</span><span class="p">(</span><span class="n">tup</span><span class="p">)</span> <span class="o">==</span> <span class="mi">2</span> <span class="k">for</span> <span class="n">tup</span> <span class="ow">in</span> <span class="n">folders</span><span class="p">])</span> <span class="ow">and</span>
                <span class="nb">all</span><span class="p">([</span><span class="nb">all</span><span class="p">([</span><span class="nb">isinstance</span><span class="p">(</span><span class="n">elem</span><span class="p">,</span> <span class="nb">str</span><span class="p">)</span> <span class="k">for</span> <span class="n">elem</span> <span class="ow">in</span> <span class="n">tup</span><span class="p">])</span> <span class="k">for</span> <span class="n">tup</span> <span class="ow">in</span> <span class="n">folders</span><span class="p">])):</span>
            <span class="k">raise</span> <span class="ne">ValueError</span><span class="p">(</span><span class="s2">&quot;Invalid &#39;folder&#39; argument, pass a list of tuples &quot;</span>
                             <span class="s2">&quot;composed of a name and folder string each, &quot;</span>
                             <span class="sa">f</span><span class="s2">&quot;got </span><span class="si">{</span><span class="n">folders</span><span class="si">}</span><span class="s2">.&quot;</span><span class="p">)</span>
        <span class="c1"># empty starting values</span>
        <span class="n">dfdict</span> <span class="o">=</span> <span class="p">{</span><span class="n">col</span><span class="p">:</span> <span class="p">[]</span> <span class="k">for</span> <span class="n">col</span> <span class="ow">in</span> <span class="bp">self</span><span class="o">.</span><span class="n">COLUMNS</span><span class="p">}</span>
        <span class="c1"># determine iterator based on verbosity</span>
        <span class="n">iterfolders</span> <span class="o">=</span> <span class="n">tqdm</span><span class="p">(</span><span class="n">folders</span><span class="p">,</span> <span class="n">desc</span><span class="o">=</span><span class="s2">&quot;Loading folders&quot;</span><span class="p">,</span> <span class="n">ascii</span><span class="o">=</span><span class="kc">True</span><span class="p">,</span>
                           <span class="n">unit</span><span class="o">=</span><span class="s2">&quot;folder&quot;</span><span class="p">,</span> <span class="n">disable</span><span class="o">=</span><span class="n">no_pbar</span><span class="p">)</span>
        <span class="c1"># loop over folder(s)</span>
        <span class="k">for</span> <span class="n">network</span><span class="p">,</span> <span class="n">folder</span> <span class="ow">in</span> <span class="n">iterfolders</span><span class="p">:</span>
            <span class="c1"># initialize pattern extraction</span>
            <span class="n">rinex_pattern</span> <span class="o">=</span> <span class="n">re</span><span class="o">.</span><span class="n">compile</span><span class="p">(</span><span class="bp">self</span><span class="o">.</span><span class="n">RINEXPATTERN</span><span class="p">,</span> <span class="n">re</span><span class="o">.</span><span class="n">IGNORECASE</span><span class="p">)</span>
            <span class="n">cur_year</span> <span class="o">=</span> <span class="kc">None</span>
            <span class="c1"># loop over files</span>
            <span class="k">if</span> <span class="n">verbose</span><span class="p">:</span>
                <span class="n">tqdm</span><span class="o">.</span><span class="n">write</span><span class="p">(</span><span class="sa">f</span><span class="s2">&quot;Loading from folder </span><span class="si">{</span><span class="n">folder</span><span class="si">}</span><span class="s2"> the year(s):&quot;</span><span class="p">)</span>
            <span class="k">for</span> <span class="n">pathobj</span> <span class="ow">in</span> <span class="n">Path</span><span class="p">(</span><span class="n">folder</span><span class="p">)</span><span class="o">.</span><span class="n">rglob</span><span class="p">(</span><span class="bp">self</span><span class="o">.</span><span class="n">GLOBPATTERN</span><span class="p">):</span>
                <span class="n">year</span><span class="p">,</span> <span class="n">day</span><span class="p">,</span> <span class="n">filename</span> <span class="o">=</span> <span class="n">pathobj</span><span class="o">.</span><span class="n">parts</span><span class="p">[</span><span class="o">-</span><span class="mi">3</span><span class="p">:]</span>
                <span class="c1"># get clean year and day in case the globpattern changed</span>
                <span class="k">if</span> <span class="bp">self</span><span class="o">.</span><span class="n">GLOBPATTERN</span> <span class="o">!=</span> <span class="n">RINEXDataHolding</span><span class="o">.</span><span class="n">GLOBPATTERN</span><span class="p">:</span>
                    <span class="n">year</span> <span class="o">=</span> <span class="n">re</span><span class="o">.</span><span class="n">findall</span><span class="p">(</span><span class="sa">r</span><span class="s2">&quot;\d+&quot;</span><span class="p">,</span> <span class="n">year</span><span class="p">)[</span><span class="mi">0</span><span class="p">]</span>
                    <span class="k">if</span> <span class="nb">len</span><span class="p">(</span><span class="n">year</span><span class="p">)</span> <span class="o">!=</span> <span class="mi">4</span><span class="p">:</span>
                        <span class="k">if</span> <span class="nb">len</span><span class="p">(</span><span class="n">year</span><span class="p">)</span> <span class="o">==</span> <span class="mi">2</span><span class="p">:</span>
                            <span class="n">year</span> <span class="o">=</span> <span class="s2">&quot;20&quot;</span> <span class="o">+</span> <span class="n">year</span>
                            <span class="n">warn</span><span class="p">(</span><span class="sa">f</span><span class="s2">&quot;Parsing </span><span class="si">{</span><span class="nb">str</span><span class="p">(</span><span class="n">pathobj</span><span class="p">)</span><span class="si">}</span><span class="s2"> assumes a two-digit year is &quot;</span>
                                 <span class="s2">&quot;post-2000.&quot;</span><span class="p">,</span> <span class="n">category</span><span class="o">=</span><span class="ne">RuntimeWarning</span><span class="p">,</span> <span class="n">stacklevel</span><span class="o">=</span><span class="mi">2</span><span class="p">)</span>
                        <span class="k">else</span><span class="p">:</span>
                            <span class="n">warn</span><span class="p">(</span><span class="sa">f</span><span class="s2">&quot;File </span><span class="si">{</span><span class="nb">str</span><span class="p">(</span><span class="n">pathobj</span><span class="p">)</span><span class="si">}</span><span class="s2"> doesn&#39;t have a recognizable year, &quot;</span>
                                 <span class="s2">&quot;skipping file.&quot;</span><span class="p">,</span> <span class="n">category</span><span class="o">=</span><span class="ne">RuntimeWarning</span><span class="p">,</span> <span class="n">stacklevel</span><span class="o">=</span><span class="mi">2</span><span class="p">)</span>
                            <span class="k">continue</span>
                    <span class="n">day</span> <span class="o">=</span> <span class="n">re</span><span class="o">.</span><span class="n">findall</span><span class="p">(</span><span class="sa">r</span><span class="s2">&quot;\d+&quot;</span><span class="p">,</span> <span class="n">day</span><span class="p">)[</span><span class="mi">0</span><span class="p">]</span>
                    <span class="n">day</span> <span class="o">=</span> <span class="sa">f</span><span class="s2">&quot;</span><span class="si">{</span><span class="nb">int</span><span class="p">(</span><span class="n">day</span><span class="p">)</span><span class="si">:</span><span class="s2">03d</span><span class="si">}</span><span class="s2">&quot;</span>
                    <span class="k">if</span> <span class="ow">not</span> <span class="p">(</span><span class="mi">0</span> <span class="o">&lt;</span> <span class="nb">int</span><span class="p">(</span><span class="n">day</span><span class="p">)</span> <span class="o">&lt;</span> <span class="mi">367</span><span class="p">):</span>
                        <span class="n">warn</span><span class="p">(</span><span class="sa">f</span><span class="s2">&quot;File </span><span class="si">{</span><span class="nb">str</span><span class="p">(</span><span class="n">pathobj</span><span class="p">)</span><span class="si">}</span><span class="s2"> doesn&#39;t have a valid day, &quot;</span>
                             <span class="s2">&quot;skipping file.&quot;</span><span class="p">,</span> <span class="n">category</span><span class="o">=</span><span class="ne">RuntimeWarning</span><span class="p">,</span> <span class="n">stacklevel</span><span class="o">=</span><span class="mi">2</span><span class="p">)</span>
                        <span class="k">continue</span>
                <span class="c1"># only continue if this is a valid file extension</span>
                <span class="k">if</span> <span class="n">filename</span><span class="o">.</span><span class="n">endswith</span><span class="p">(</span><span class="bp">self</span><span class="o">.</span><span class="n">COMPRFILEEXTS</span><span class="p">):</span>
                    <span class="n">info</span> <span class="o">=</span> <span class="n">rinex_pattern</span><span class="o">.</span><span class="n">match</span><span class="p">(</span><span class="n">filename</span><span class="p">)</span>
                    <span class="k">if</span> <span class="n">info</span> <span class="ow">is</span> <span class="kc">None</span><span class="p">:</span>
                        <span class="n">warn</span><span class="p">(</span><span class="sa">f</span><span class="s2">&quot;File </span><span class="si">{</span><span class="nb">str</span><span class="p">(</span><span class="n">pathobj</span><span class="p">)</span><span class="si">}</span><span class="s2"> can&#39;t match RINEX filename pattern, &quot;</span>
                             <span class="s2">&quot;skipping file.&quot;</span><span class="p">,</span> <span class="n">category</span><span class="o">=</span><span class="ne">RuntimeWarning</span><span class="p">,</span> <span class="n">stacklevel</span><span class="o">=</span><span class="mi">2</span><span class="p">)</span>
                        <span class="k">continue</span>
                    <span class="n">info</span> <span class="o">=</span> <span class="n">info</span><span class="o">.</span><span class="n">groupdict</span><span class="p">()</span>
                    <span class="k">if</span> <span class="p">(</span><span class="n">info</span><span class="p">[</span><span class="s2">&quot;yy&quot;</span><span class="p">]</span> <span class="o">!=</span> <span class="n">year</span><span class="p">[</span><span class="o">-</span><span class="mi">2</span><span class="p">:]</span> <span class="ow">or</span> <span class="n">info</span><span class="p">[</span><span class="s2">&quot;day&quot;</span><span class="p">]</span> <span class="o">!=</span> <span class="n">day</span><span class="p">):</span>
                        <span class="n">skipmsg</span> <span class="o">=</span> <span class="sa">f</span><span class="s2">&quot;File &#39;</span><span class="si">{</span><span class="nb">str</span><span class="p">(</span><span class="n">pathobj</span><span class="p">)</span><span class="si">}</span><span class="s2"> has conflicting year/day information, &quot;</span> \
                                  <span class="s2">&quot;skipping file &quot;</span>
                        <span class="n">trystem</span> <span class="o">=</span> <span class="sa">f</span><span class="s2">&quot;</span><span class="si">{</span><span class="n">info</span><span class="p">[</span><span class="s1">&#39;site&#39;</span><span class="p">]</span><span class="si">}{</span><span class="n">day</span><span class="si">}{</span><span class="n">info</span><span class="p">[</span><span class="s1">&#39;sequence&#39;</span><span class="p">]</span><span class="si">}</span><span class="s2">.&quot;</span> \
                                  <span class="sa">f</span><span class="s2">&quot;</span><span class="si">{</span><span class="n">year</span><span class="p">[</span><span class="o">-</span><span class="mi">2</span><span class="p">:]</span><span class="si">}{</span><span class="n">info</span><span class="p">[</span><span class="s1">&#39;type&#39;</span><span class="p">]</span><span class="si">}</span><span class="s2">&quot;</span>
                        <span class="n">tryfile</span> <span class="o">=</span> <span class="n">Path</span><span class="p">(</span><span class="n">pathobj</span><span class="o">.</span><span class="n">parents</span><span class="p">[</span><span class="mi">0</span><span class="p">],</span> <span class="n">trystem</span> <span class="o">+</span> <span class="n">pathobj</span><span class="o">.</span><span class="n">suffix</span><span class="p">)</span>
                        <span class="k">if</span> <span class="n">tryfile</span><span class="o">.</span><span class="n">is_file</span><span class="p">():</span>
                            <span class="n">skipmsg</span> <span class="o">+=</span> <span class="sa">f</span><span class="s2">&quot;(but </span><span class="si">{</span><span class="nb">str</span><span class="p">(</span><span class="n">tryfile</span><span class="p">)</span><span class="si">}</span><span class="s2"> exists).&quot;</span>
                        <span class="k">else</span><span class="p">:</span>
                            <span class="n">skipmsg</span> <span class="o">+=</span> <span class="sa">f</span><span class="s2">&quot;(and </span><span class="si">{</span><span class="nb">str</span><span class="p">(</span><span class="n">tryfile</span><span class="p">)</span><span class="si">}</span><span class="s2"> also doesn&#39;t exist).&quot;</span>
                        <span class="n">warn</span><span class="p">(</span><span class="n">skipmsg</span><span class="p">,</span> <span class="n">category</span><span class="o">=</span><span class="ne">RuntimeWarning</span><span class="p">,</span> <span class="n">stacklevel</span><span class="o">=</span><span class="mi">2</span><span class="p">)</span>
                        <span class="k">continue</span>
                    <span class="k">if</span> <span class="n">verbose</span> <span class="ow">and</span> <span class="p">(</span><span class="n">cur_year</span> <span class="o">!=</span> <span class="n">year</span><span class="p">):</span>
                        <span class="n">tqdm</span><span class="o">.</span><span class="n">write</span><span class="p">(</span><span class="sa">f</span><span class="s2">&quot; </span><span class="si">{</span><span class="n">year</span><span class="si">}</span><span class="s2">&quot;</span><span class="p">)</span>
                        <span class="n">cur_year</span> <span class="o">=</span> <span class="n">year</span>
                    <span class="n">date</span> <span class="o">=</span> <span class="n">datetime</span><span class="o">.</span><span class="n">strptime</span><span class="p">(</span><span class="sa">f</span><span class="s2">&quot;</span><span class="si">{</span><span class="n">year</span><span class="si">}</span><span class="s2"> </span><span class="si">{</span><span class="n">day</span><span class="si">}</span><span class="s2">&quot;</span><span class="p">,</span> <span class="s2">&quot;%Y %j&quot;</span><span class="p">)</span><span class="o">.</span><span class="n">date</span><span class="p">()</span>
                    <span class="n">filestat</span> <span class="o">=</span> <span class="n">os</span><span class="o">.</span><span class="n">stat</span><span class="p">(</span><span class="n">pathobj</span><span class="p">)</span>
                    <span class="n">filesize</span> <span class="o">=</span> <span class="n">filestat</span><span class="o">.</span><span class="n">st_size</span>
                    <span class="n">filetime</span> <span class="o">=</span> <span class="n">datetime</span><span class="o">.</span><span class="n">fromtimestamp</span><span class="p">(</span><span class="n">filestat</span><span class="o">.</span><span class="n">st_mtime</span><span class="p">,</span> <span class="n">tz</span><span class="o">=</span><span class="n">timezone</span><span class="o">.</span><span class="n">utc</span><span class="p">)</span>
                    <span class="n">dfdict</span><span class="p">[</span><span class="s2">&quot;station&quot;</span><span class="p">]</span><span class="o">.</span><span class="n">append</span><span class="p">(</span><span class="n">info</span><span class="p">[</span><span class="s2">&quot;site&quot;</span><span class="p">]</span><span class="o">.</span><span class="n">upper</span><span class="p">())</span>
                    <span class="n">dfdict</span><span class="p">[</span><span class="s2">&quot;station_raw&quot;</span><span class="p">]</span><span class="o">.</span><span class="n">append</span><span class="p">(</span><span class="n">info</span><span class="p">[</span><span class="s2">&quot;site&quot;</span><span class="p">])</span>
                    <span class="n">dfdict</span><span class="p">[</span><span class="s2">&quot;year&quot;</span><span class="p">]</span><span class="o">.</span><span class="n">append</span><span class="p">(</span><span class="n">year</span><span class="p">)</span>
                    <span class="n">dfdict</span><span class="p">[</span><span class="s2">&quot;day&quot;</span><span class="p">]</span><span class="o">.</span><span class="n">append</span><span class="p">(</span><span class="n">day</span><span class="p">)</span>
                    <span class="n">dfdict</span><span class="p">[</span><span class="s2">&quot;date&quot;</span><span class="p">]</span><span class="o">.</span><span class="n">append</span><span class="p">(</span><span class="n">date</span><span class="p">)</span>
                    <span class="n">dfdict</span><span class="p">[</span><span class="s2">&quot;sequence&quot;</span><span class="p">]</span><span class="o">.</span><span class="n">append</span><span class="p">(</span><span class="n">info</span><span class="p">[</span><span class="s2">&quot;sequence&quot;</span><span class="p">])</span>
                    <span class="n">dfdict</span><span class="p">[</span><span class="s2">&quot;type&quot;</span><span class="p">]</span><span class="o">.</span><span class="n">append</span><span class="p">(</span><span class="n">info</span><span class="p">[</span><span class="s2">&quot;type&quot;</span><span class="p">])</span>
                    <span class="n">dfdict</span><span class="p">[</span><span class="s2">&quot;compression&quot;</span><span class="p">]</span><span class="o">.</span><span class="n">append</span><span class="p">(</span><span class="n">info</span><span class="p">[</span><span class="s2">&quot;compression&quot;</span><span class="p">])</span>
                    <span class="n">dfdict</span><span class="p">[</span><span class="s2">&quot;filesize&quot;</span><span class="p">]</span><span class="o">.</span><span class="n">append</span><span class="p">(</span><span class="n">filesize</span><span class="p">)</span>
                    <span class="n">dfdict</span><span class="p">[</span><span class="s2">&quot;filetimeutc&quot;</span><span class="p">]</span><span class="o">.</span><span class="n">append</span><span class="p">(</span><span class="n">filetime</span><span class="p">)</span>
                    <span class="n">dfdict</span><span class="p">[</span><span class="s2">&quot;network&quot;</span><span class="p">]</span><span class="o">.</span><span class="n">append</span><span class="p">(</span><span class="n">network</span><span class="p">)</span>
                    <span class="n">dfdict</span><span class="p">[</span><span class="s2">&quot;basefolder&quot;</span><span class="p">]</span><span class="o">.</span><span class="n">append</span><span class="p">(</span><span class="n">folder</span><span class="p">)</span>
        <span class="c1"># build DataFrame and save some space</span>
        <span class="n">df</span> <span class="o">=</span> <span class="n">pd</span><span class="o">.</span><span class="n">DataFrame</span><span class="p">(</span><span class="n">dfdict</span><span class="p">)</span>
        <span class="n">df</span> <span class="o">=</span> <span class="n">df</span><span class="o">.</span><span class="n">astype</span><span class="p">({</span><span class="s2">&quot;network&quot;</span><span class="p">:</span> <span class="n">pd</span><span class="o">.</span><span class="n">CategoricalDtype</span><span class="p">(),</span> <span class="s2">&quot;basefolder&quot;</span><span class="p">:</span> <span class="n">pd</span><span class="o">.</span><span class="n">CategoricalDtype</span><span class="p">()})</span>
        <span class="k">if</span> <span class="n">verbose</span><span class="p">:</span>
            <span class="nb">print</span><span class="p">(</span><span class="sa">f</span><span class="s2">&quot;</span><span class="se">\n</span><span class="s2">Found </span><span class="si">{</span><span class="n">df</span><span class="o">.</span><span class="n">shape</span><span class="p">[</span><span class="mi">0</span><span class="p">]</span><span class="si">}</span><span class="s2"> files.</span><span class="se">\n</span><span class="s2">Sample:</span><span class="se">\n</span><span class="s2">&quot;</span><span class="p">)</span>
            <span class="nb">print</span><span class="p">(</span><span class="n">df</span><span class="o">.</span><span class="n">iloc</span><span class="p">[</span><span class="mi">0</span><span class="p">,</span> <span class="p">:])</span>
        <span class="c1"># save to attribute</span>
        <span class="bp">self</span><span class="o">.</span><span class="n">df</span> <span class="o">=</span> <span class="n">df</span></div>

<div class="viewcode-block" id="RINEXDataHolding.from_file"><a class="viewcode-back" href="../../disstans/tools.html#disstans.tools.RINEXDataHolding.from_file">[docs]</a>    <span class="nd">@classmethod</span>
    <span class="k">def</span> <span class="nf">from_file</span><span class="p">(</span><span class="bp">cls</span><span class="p">,</span> <span class="n">db_file</span><span class="p">,</span> <span class="n">locations_file</span><span class="o">=</span><span class="kc">None</span><span class="p">,</span> <span class="n">metrics_file</span><span class="o">=</span><span class="kc">None</span><span class="p">,</span> <span class="n">verbose</span><span class="o">=</span><span class="kc">False</span><span class="p">):</span>
        <span class="sd">&quot;&quot;&quot;</span>
<span class="sd">        Convenience class method that creates a new RINEXDataHolding object from a file</span>
<span class="sd">        using :meth:`~load_db_from_file` and then optionally loads the locations and metrics</span>
<span class="sd">        from their respective files.</span>

<span class="sd">        Parameters</span>
<span class="sd">        ----------</span>
<span class="sd">        db_file : str</span>
<span class="sd">            Path of the main file.</span>
<span class="sd">        locations_file : str, optional</span>
<span class="sd">            Path of the locations file.</span>
<span class="sd">        metrics_file : str, optional</span>
<span class="sd">            Path of the metrics file.</span>
<span class="sd">        verbose : bool, optional</span>
<span class="sd">            If ``True``, print database size and a sample entry.</span>
<span class="sd">            Defaults to ``False``.</span>
<span class="sd">        &quot;&quot;&quot;</span>
        <span class="c1"># load instance from file</span>
        <span class="n">instance</span> <span class="o">=</span> <span class="bp">cls</span><span class="p">()</span>
        <span class="n">instance</span><span class="o">.</span><span class="n">load_db_from_file</span><span class="p">(</span><span class="n">db_file</span><span class="p">,</span> <span class="n">verbose</span><span class="o">=</span><span class="n">verbose</span><span class="p">)</span>
        <span class="c1"># optionally load locations and metrics</span>
        <span class="k">if</span> <span class="n">locations_file</span><span class="p">:</span>
            <span class="n">instance</span><span class="o">.</span><span class="n">load_locations_from_file</span><span class="p">(</span><span class="n">locations_file</span><span class="p">)</span>
        <span class="k">if</span> <span class="n">metrics_file</span><span class="p">:</span>
            <span class="n">instance</span><span class="o">.</span><span class="n">load_metrics_from_file</span><span class="p">(</span><span class="n">metrics_file</span><span class="p">)</span>
        <span class="k">return</span> <span class="n">instance</span></div>

<div class="viewcode-block" id="RINEXDataHolding.load_db_from_file"><a class="viewcode-back" href="../../disstans/tools.html#disstans.tools.RINEXDataHolding.load_db_from_file">[docs]</a>    <span class="k">def</span> <span class="nf">load_db_from_file</span><span class="p">(</span><span class="bp">self</span><span class="p">,</span> <span class="n">db_file</span><span class="p">,</span> <span class="n">verbose</span><span class="o">=</span><span class="kc">False</span><span class="p">):</span>
        <span class="sd">&quot;&quot;&quot;</span>
<span class="sd">        Loads a RINEXDataHolding object from a pickled Pandas DataFrame file.</span>

<span class="sd">        Parameters</span>
<span class="sd">        ----------</span>
<span class="sd">        db_file : str</span>
<span class="sd">            Path of the main file.</span>
<span class="sd">        verbose : bool, optional</span>
<span class="sd">            If ``True``, print database size and a sample entry.</span>
<span class="sd">            Defaults to ``False``.</span>
<span class="sd">        &quot;&quot;&quot;</span>
        <span class="c1"># load main database</span>
        <span class="n">df</span> <span class="o">=</span> <span class="n">pd</span><span class="o">.</span><span class="n">read_pickle</span><span class="p">(</span><span class="n">db_file</span><span class="p">)</span>
        <span class="k">if</span> <span class="n">verbose</span><span class="p">:</span>
            <span class="nb">print</span><span class="p">(</span><span class="sa">f</span><span class="s2">&quot;</span><span class="se">\n</span><span class="s2">Found </span><span class="si">{</span><span class="n">df</span><span class="o">.</span><span class="n">shape</span><span class="p">[</span><span class="mi">0</span><span class="p">]</span><span class="si">}</span><span class="s2"> files.</span><span class="se">\n</span><span class="s2">Sample:</span><span class="se">\n</span><span class="s2">&quot;</span><span class="p">)</span>
            <span class="nb">print</span><span class="p">(</span><span class="n">df</span><span class="o">.</span><span class="n">iloc</span><span class="p">[</span><span class="mi">0</span><span class="p">,</span> <span class="p">:])</span>
        <span class="c1"># save to attribute</span>
        <span class="bp">self</span><span class="o">.</span><span class="n">df</span> <span class="o">=</span> <span class="n">df</span></div>

<div class="viewcode-block" id="RINEXDataHolding.load_locations_from_rinex"><a class="viewcode-back" href="../../disstans/tools.html#disstans.tools.RINEXDataHolding.load_locations_from_rinex">[docs]</a>    <span class="k">def</span> <span class="nf">load_locations_from_rinex</span><span class="p">(</span><span class="bp">self</span><span class="p">,</span> <span class="n">keep</span><span class="o">=</span><span class="s1">&#39;last&#39;</span><span class="p">,</span> <span class="n">replace_not_found</span><span class="o">=</span><span class="kc">False</span><span class="p">,</span> <span class="n">no_pbar</span><span class="o">=</span><span class="kc">True</span><span class="p">):</span>
        <span class="sd">&quot;&quot;&quot;</span>
<span class="sd">        Scan the RINEX files&#39; headers for approximate locations for</span>
<span class="sd">        plotting purposes.</span>

<span class="sd">        Parameters</span>
<span class="sd">        ----------</span>
<span class="sd">        keep : str, optional</span>
<span class="sd">            Determine which location to use. Possible values are ``&#39;last&#39;``</span>
<span class="sd">            (only scan the most recent file), ``&#39;first&#39;`` (only scan the oldest</span>
<span class="sd">            file) or ``&#39;mean&#39;`` (load all files and calculate average).</span>
<span class="sd">            Note that ``&#39;mean&#39;`` could take a substantial amount of time, since</span>
<span class="sd">            all files have to opened, decompressed and searched.</span>
<span class="sd">        replace_not_found : bool, optional</span>
<span class="sd">            If a location is not found and ``replace_not_found=True``,</span>
<span class="sd">            the location of Null Island (0° Longitude, 0° Latitude) is used</span>
<span class="sd">            and a warning is issued.</span>
<span class="sd">            If ``False`` (default), an error is raised instead.</span>
<span class="sd">        no_pbar : bool, optional</span>
<span class="sd">            Suppress the progress bar with ``True`` (default).</span>
<span class="sd">        &quot;&quot;&quot;</span>
        <span class="c1"># prepare</span>
        <span class="k">assert</span> <span class="n">keep</span> <span class="ow">in</span> <span class="p">[</span><span class="s2">&quot;first&quot;</span><span class="p">,</span> <span class="s2">&quot;last&quot;</span><span class="p">,</span> <span class="s2">&quot;mean&quot;</span><span class="p">],</span> \
            <span class="sa">f</span><span class="s2">&quot;Unrecognized &#39;keep&#39; option </span><span class="si">{</span><span class="n">keep</span><span class="si">}</span><span class="s2">.&quot;</span>
        <span class="n">XYZ</span> <span class="o">=</span> <span class="p">[</span><span class="s2">&quot;x&quot;</span><span class="p">,</span> <span class="s2">&quot;y&quot;</span><span class="p">,</span> <span class="s2">&quot;z&quot;</span><span class="p">]</span>
        <span class="n">df</span> <span class="o">=</span> <span class="n">pd</span><span class="o">.</span><span class="n">DataFrame</span><span class="p">({</span><span class="s2">&quot;station&quot;</span><span class="p">:</span> <span class="bp">self</span><span class="o">.</span><span class="n">list_stations</span><span class="p">})</span>
        <span class="n">df</span> <span class="o">=</span> <span class="n">df</span><span class="o">.</span><span class="n">join</span><span class="p">(</span><span class="n">pd</span><span class="o">.</span><span class="n">DataFrame</span><span class="p">(</span><span class="n">np</span><span class="o">.</span><span class="n">zeros</span><span class="p">((</span><span class="bp">self</span><span class="o">.</span><span class="n">num_stations</span><span class="p">,</span> <span class="mi">3</span><span class="p">)),</span> <span class="n">columns</span><span class="o">=</span><span class="n">XYZ</span><span class="p">))</span>
        <span class="c1"># get xyz for each station</span>
        <span class="n">iterfiles</span> <span class="o">=</span> <span class="n">tqdm</span><span class="p">(</span><span class="n">df</span><span class="o">.</span><span class="n">itertuples</span><span class="p">(),</span> <span class="n">total</span><span class="o">=</span><span class="n">df</span><span class="o">.</span><span class="n">shape</span><span class="p">[</span><span class="mi">0</span><span class="p">],</span> <span class="n">ascii</span><span class="o">=</span><span class="kc">True</span><span class="p">,</span> <span class="n">unit</span><span class="o">=</span><span class="s2">&quot;file&quot;</span><span class="p">,</span>
                         <span class="n">desc</span><span class="o">=</span><span class="s2">&quot;Reading RINEX headers&quot;</span><span class="p">,</span> <span class="n">disable</span><span class="o">=</span><span class="n">no_pbar</span><span class="p">)</span>
        <span class="k">for</span> <span class="n">row</span> <span class="ow">in</span> <span class="n">iterfiles</span><span class="p">:</span>
            <span class="n">subset</span> <span class="o">=</span> <span class="bp">self</span><span class="o">.</span><span class="n">get_files_by</span><span class="p">(</span><span class="n">station</span><span class="o">=</span><span class="n">row</span><span class="o">.</span><span class="n">station</span><span class="p">)</span><span class="o">.</span><span class="n">sort_values</span><span class="p">(</span><span class="n">by</span><span class="o">=</span><span class="p">[</span><span class="s2">&quot;date&quot;</span><span class="p">])</span>
            <span class="n">filenames</span> <span class="o">=</span> <span class="bp">self</span><span class="o">.</span><span class="n">make_filenames</span><span class="p">(</span><span class="n">subset</span><span class="p">)</span>
            <span class="k">if</span> <span class="n">keep</span> <span class="o">==</span> <span class="s2">&quot;last&quot;</span><span class="p">:</span>
                <span class="n">filenames</span> <span class="o">=</span> <span class="nb">reversed</span><span class="p">(</span><span class="n">filenames</span><span class="p">)</span>
            <span class="n">approx_xyz</span> <span class="o">=</span> <span class="p">[]</span>
            <span class="k">for</span> <span class="n">f</span> <span class="ow">in</span> <span class="n">filenames</span><span class="p">:</span>
                <span class="k">try</span><span class="p">:</span>
                    <span class="n">found_pos</span> <span class="o">=</span> <span class="bp">self</span><span class="o">.</span><span class="n">get_rinex_header</span><span class="p">(</span><span class="n">f</span><span class="p">)[</span><span class="s2">&quot;APPROX POSITION XYZ&quot;</span><span class="p">]</span>
                <span class="k">except</span> <span class="ne">KeyError</span><span class="p">:</span>
                    <span class="k">continue</span>
                <span class="n">approx_xyz</span><span class="o">.</span><span class="n">append</span><span class="p">(</span><span class="n">np</span><span class="o">.</span><span class="n">array</span><span class="p">(</span><span class="n">found_pos</span><span class="o">.</span><span class="n">split</span><span class="p">(),</span> <span class="n">dtype</span><span class="o">=</span><span class="nb">float</span><span class="p">))</span>
                <span class="k">if</span> <span class="n">keep</span> <span class="o">!=</span> <span class="s2">&quot;mean&quot;</span><span class="p">:</span>
                    <span class="k">break</span>
            <span class="k">if</span> <span class="nb">len</span><span class="p">(</span><span class="n">approx_xyz</span><span class="p">)</span> <span class="o">==</span> <span class="mi">0</span><span class="p">:</span>
                <span class="k">if</span> <span class="n">replace_not_found</span><span class="p">:</span>
                    <span class="n">warn</span><span class="p">(</span><span class="s2">&quot;Couldn&#39;t find an approximate location in the RINEX &quot;</span>
                         <span class="sa">f</span><span class="s2">&quot;headers for </span><span class="si">{</span><span class="n">row</span><span class="o">.</span><span class="n">station</span><span class="si">}</span><span class="s2">. Using Null Island.&quot;</span><span class="p">,</span> <span class="n">stacklevel</span><span class="o">=</span><span class="mi">2</span><span class="p">)</span>
                    <span class="n">approx_xyz</span><span class="o">.</span><span class="n">append</span><span class="p">([</span><span class="mi">0</span><span class="p">,</span> <span class="mi">6378137</span><span class="p">,</span> <span class="mi">0</span><span class="p">])</span>
                <span class="k">else</span><span class="p">:</span>
                    <span class="k">raise</span> <span class="ne">RuntimeError</span><span class="p">(</span><span class="s2">&quot;Couldn&#39;t find an approximate location in &quot;</span>
                                       <span class="sa">f</span><span class="s2">&quot;the RINEX headers for </span><span class="si">{</span><span class="n">row</span><span class="o">.</span><span class="n">station</span><span class="si">}</span><span class="s2">.&quot;</span><span class="p">)</span>
            <span class="n">approx_xyz</span> <span class="o">=</span> <span class="n">np</span><span class="o">.</span><span class="n">array</span><span class="p">(</span><span class="n">approx_xyz</span><span class="p">)</span>
            <span class="k">if</span> <span class="n">keep</span> <span class="o">==</span> <span class="s2">&quot;mean&quot;</span><span class="p">:</span>
                <span class="n">approx_xyz</span> <span class="o">=</span> <span class="n">np</span><span class="o">.</span><span class="n">mean</span><span class="p">(</span><span class="n">approx_xyz</span><span class="p">,</span> <span class="n">axis</span><span class="o">=</span><span class="mi">0</span><span class="p">)</span>
            <span class="n">df</span><span class="o">.</span><span class="n">loc</span><span class="p">[</span><span class="n">row</span><span class="o">.</span><span class="n">Index</span><span class="p">,</span> <span class="n">XYZ</span><span class="p">]</span> <span class="o">=</span> <span class="n">approx_xyz</span><span class="o">.</span><span class="n">squeeze</span><span class="p">()</span>
        <span class="c1"># set the instance properties</span>
        <span class="c1"># the xyz-to-lla conversion is done there</span>
        <span class="bp">self</span><span class="o">.</span><span class="n">locations_xyz</span> <span class="o">=</span> <span class="n">df</span></div>

<div class="viewcode-block" id="RINEXDataHolding.load_locations_from_file"><a class="viewcode-back" href="../../disstans/tools.html#disstans.tools.RINEXDataHolding.load_locations_from_file">[docs]</a>    <span class="k">def</span> <span class="nf">load_locations_from_file</span><span class="p">(</span><span class="bp">self</span><span class="p">,</span> <span class="n">filepath</span><span class="p">):</span>
        <span class="sd">&quot;&quot;&quot;</span>
<span class="sd">        Load a previously-saved DataFrame containing the locations of each station.</span>

<span class="sd">        Parameters</span>
<span class="sd">        ----------</span>
<span class="sd">        filepath : str</span>
<span class="sd">            Path to the pickled DataFrame.</span>
<span class="sd">        &quot;&quot;&quot;</span>
        <span class="n">df</span> <span class="o">=</span> <span class="n">pd</span><span class="o">.</span><span class="n">read_pickle</span><span class="p">(</span><span class="n">filepath</span><span class="p">)</span>
        <span class="k">assert</span> <span class="s2">&quot;station&quot;</span> <span class="ow">in</span> <span class="n">df</span><span class="o">.</span><span class="n">columns</span><span class="p">,</span> <span class="sa">f</span><span class="s2">&quot;No &#39;station&#39; column in </span><span class="si">{</span><span class="n">filepath</span><span class="si">}</span><span class="s2">.&quot;</span>
        <span class="k">if</span> <span class="nb">all</span><span class="p">(</span><span class="n">col</span> <span class="ow">in</span> <span class="n">df</span><span class="o">.</span><span class="n">columns</span> <span class="k">for</span> <span class="n">col</span> <span class="ow">in</span> <span class="p">[</span><span class="s2">&quot;x&quot;</span><span class="p">,</span> <span class="s2">&quot;y&quot;</span><span class="p">,</span> <span class="s2">&quot;z&quot;</span><span class="p">]):</span>
            <span class="bp">self</span><span class="o">.</span><span class="n">locations_xyz</span> <span class="o">=</span> <span class="n">df</span>
        <span class="k">elif</span> <span class="nb">all</span><span class="p">(</span><span class="n">col</span> <span class="ow">in</span> <span class="n">df</span><span class="o">.</span><span class="n">columns</span> <span class="k">for</span> <span class="n">col</span> <span class="ow">in</span> <span class="p">[</span><span class="s2">&quot;lon&quot;</span><span class="p">,</span> <span class="s2">&quot;lat&quot;</span><span class="p">,</span> <span class="s2">&quot;alt&quot;</span><span class="p">]):</span>
            <span class="bp">self</span><span class="o">.</span><span class="n">locations_lla</span> <span class="o">=</span> <span class="n">df</span>
        <span class="k">else</span><span class="p">:</span>
            <span class="k">raise</span> <span class="ne">ValueError</span><span class="p">(</span><span class="sa">f</span><span class="s2">&quot;Unrecognized DataFrame columns in </span><span class="si">{</span><span class="n">filepath</span><span class="si">}</span><span class="s2">: &quot;</span> <span class="o">+</span>
                             <span class="nb">str</span><span class="p">(</span><span class="n">df</span><span class="o">.</span><span class="n">columns</span><span class="o">.</span><span class="n">tolist</span><span class="p">()))</span></div>

<div class="viewcode-block" id="RINEXDataHolding.get_files_by"><a class="viewcode-back" href="../../disstans/tools.html#disstans.tools.RINEXDataHolding.get_files_by">[docs]</a>    <span class="k">def</span> <span class="nf">get_files_by</span><span class="p">(</span><span class="bp">self</span><span class="p">,</span> <span class="n">station</span><span class="o">=</span><span class="kc">None</span><span class="p">,</span> <span class="n">network</span><span class="o">=</span><span class="kc">None</span><span class="p">,</span> <span class="n">year</span><span class="o">=</span><span class="kc">None</span><span class="p">,</span> <span class="n">between</span><span class="o">=</span><span class="kc">None</span><span class="p">,</span>
                     <span class="n">verbose</span><span class="o">=</span><span class="kc">False</span><span class="p">):</span>
        <span class="sd">&quot;&quot;&quot;</span>
<span class="sd">        Return a subset of the database by criteria.</span>

<span class="sd">        Parameters</span>
<span class="sd">        ----------</span>
<span class="sd">        station : str, list, optional</span>
<span class="sd">            Return only files of this/these station(s).</span>
<span class="sd">        network : str, list, optional</span>
<span class="sd">            Return only files of this/these network(s).</span>
<span class="sd">        year : int, list, optional</span>
<span class="sd">            Return only files of this/these year(s).</span>
<span class="sd">        between : tuple, optional</span>
<span class="sd">            Return only files between the start and end date (inclusive)</span>
<span class="sd">            given by the length-two tuple.</span>
<span class="sd">        verbose : bool, optional</span>
<span class="sd">            If ``True``, print the number of selected entries.</span>
<span class="sd">            Defaults to ``False``.</span>
<span class="sd">        &quot;&quot;&quot;</span>
        <span class="n">subset</span> <span class="o">=</span> <span class="n">pd</span><span class="o">.</span><span class="n">Series</span><span class="p">(</span><span class="kc">True</span><span class="p">,</span> <span class="n">index</span><span class="o">=</span><span class="nb">range</span><span class="p">(</span><span class="bp">self</span><span class="o">.</span><span class="n">num_files</span><span class="p">))</span>
        <span class="c1"># subset by station</span>
        <span class="k">if</span> <span class="n">station</span> <span class="ow">is</span> <span class="ow">not</span> <span class="kc">None</span><span class="p">:</span>
            <span class="k">if</span> <span class="nb">isinstance</span><span class="p">(</span><span class="n">station</span><span class="p">,</span> <span class="nb">str</span><span class="p">):</span>
                <span class="n">station</span> <span class="o">=</span> <span class="p">[</span><span class="n">station</span><span class="p">]</span>
            <span class="k">elif</span> <span class="nb">isinstance</span><span class="p">(</span><span class="n">station</span><span class="p">,</span> <span class="nb">list</span><span class="p">):</span>
                <span class="k">assert</span><span class="p">(</span><span class="nb">all</span><span class="p">([</span><span class="nb">isinstance</span><span class="p">(</span><span class="n">s</span><span class="p">,</span> <span class="nb">str</span><span class="p">)</span> <span class="k">for</span> <span class="n">s</span> <span class="ow">in</span> <span class="n">station</span><span class="p">])),</span> \
                    <span class="s2">&quot;Found non-string station entries in &#39;station&#39;.&quot;</span>
            <span class="k">else</span><span class="p">:</span>
                <span class="k">raise</span> <span class="ne">TypeError</span><span class="p">(</span><span class="s2">&quot;Invalid input form for &#39;station&#39;, must be a string or &quot;</span>
                                <span class="sa">f</span><span class="s2">&quot;list of strings, got </span><span class="si">{</span><span class="n">station</span><span class="si">}</span><span class="s2">.&quot;</span><span class="p">)</span>
            <span class="n">subset</span> <span class="o">&amp;=</span> <span class="bp">self</span><span class="o">.</span><span class="n">df</span><span class="p">[</span><span class="s2">&quot;station&quot;</span><span class="p">]</span><span class="o">.</span><span class="n">isin</span><span class="p">(</span><span class="n">station</span><span class="p">)</span>
        <span class="c1"># subset by network</span>
        <span class="k">if</span> <span class="n">network</span> <span class="ow">is</span> <span class="ow">not</span> <span class="kc">None</span><span class="p">:</span>
            <span class="k">if</span> <span class="nb">isinstance</span><span class="p">(</span><span class="n">network</span><span class="p">,</span> <span class="nb">str</span><span class="p">):</span>
                <span class="n">network</span> <span class="o">=</span> <span class="p">[</span><span class="n">network</span><span class="p">]</span>
            <span class="k">elif</span> <span class="nb">isinstance</span><span class="p">(</span><span class="n">network</span><span class="p">,</span> <span class="nb">list</span><span class="p">):</span>
                <span class="k">assert</span><span class="p">(</span><span class="nb">all</span><span class="p">([</span><span class="nb">isinstance</span><span class="p">(</span><span class="n">s</span><span class="p">,</span> <span class="nb">str</span><span class="p">)</span> <span class="k">for</span> <span class="n">s</span> <span class="ow">in</span> <span class="n">network</span><span class="p">])),</span> \
                    <span class="s2">&quot;Found non-string network entries in &#39;network&#39;.&quot;</span>
            <span class="k">else</span><span class="p">:</span>
                <span class="k">raise</span> <span class="ne">TypeError</span><span class="p">(</span><span class="s2">&quot;Invalid input form for &#39;network&#39;, must be a string or &quot;</span>
                                <span class="sa">f</span><span class="s2">&quot;list of strings, got </span><span class="si">{</span><span class="n">network</span><span class="si">}</span><span class="s2">.&quot;</span><span class="p">)</span>
            <span class="n">subset</span> <span class="o">&amp;=</span> <span class="bp">self</span><span class="o">.</span><span class="n">df</span><span class="p">[</span><span class="s2">&quot;network&quot;</span><span class="p">]</span><span class="o">.</span><span class="n">isin</span><span class="p">(</span><span class="n">network</span><span class="p">)</span>
        <span class="c1"># subset by year</span>
        <span class="k">if</span> <span class="n">year</span> <span class="ow">is</span> <span class="ow">not</span> <span class="kc">None</span><span class="p">:</span>
            <span class="k">if</span> <span class="nb">isinstance</span><span class="p">(</span><span class="n">year</span><span class="p">,</span> <span class="nb">int</span><span class="p">)</span> <span class="ow">or</span> <span class="nb">isinstance</span><span class="p">(</span><span class="n">year</span><span class="p">,</span> <span class="nb">str</span><span class="p">):</span>
                <span class="n">year</span> <span class="o">=</span> <span class="p">[</span><span class="n">year</span><span class="p">]</span>
            <span class="k">elif</span> <span class="nb">isinstance</span><span class="p">(</span><span class="n">year</span><span class="p">,</span> <span class="nb">list</span><span class="p">):</span>
                <span class="k">assert</span><span class="p">((</span><span class="nb">all</span><span class="p">([</span><span class="nb">isinstance</span><span class="p">(</span><span class="n">y</span><span class="p">,</span> <span class="nb">int</span><span class="p">)</span> <span class="k">for</span> <span class="n">y</span> <span class="ow">in</span> <span class="n">year</span><span class="p">])</span> <span class="ow">or</span>
                        <span class="nb">all</span><span class="p">([</span><span class="nb">isinstance</span><span class="p">(</span><span class="n">y</span><span class="p">,</span> <span class="nb">str</span><span class="p">)</span> <span class="k">for</span> <span class="n">y</span> <span class="ow">in</span> <span class="n">year</span><span class="p">]))),</span> \
                    <span class="s2">&quot;Found non-string/integer year entries in &#39;year&#39;.&quot;</span>
            <span class="k">else</span><span class="p">:</span>
                <span class="k">raise</span> <span class="ne">TypeError</span><span class="p">(</span><span class="s2">&quot;Invalid input form for &#39;year&#39;, must be an integer, string or &quot;</span>
                                <span class="sa">f</span><span class="s2">&quot;list of integers or strings, got </span><span class="si">{</span><span class="n">year</span><span class="si">}</span><span class="s2">.&quot;</span><span class="p">)</span>
            <span class="k">try</span><span class="p">:</span>
                <span class="n">year</span> <span class="o">=</span> <span class="p">[</span><span class="nb">str</span><span class="p">(</span><span class="nb">int</span><span class="p">(</span><span class="n">y</span><span class="p">))</span> <span class="k">for</span> <span class="n">y</span> <span class="ow">in</span> <span class="n">year</span><span class="p">]</span>
            <span class="k">except</span> <span class="ne">TypeError</span> <span class="k">as</span> <span class="n">e</span><span class="p">:</span>
                <span class="k">raise</span> <span class="ne">TypeError</span><span class="p">(</span><span class="s2">&quot;Invalid input form for &#39;year&#39;, must be an integer, string or &quot;</span>
                                <span class="sa">f</span><span class="s2">&quot;list of integers or strings, got </span><span class="si">{</span><span class="n">year</span><span class="si">}</span><span class="s2">.&quot;</span>
                                <span class="p">)</span><span class="o">.</span><span class="n">with_traceback</span><span class="p">(</span><span class="n">e</span><span class="o">.</span><span class="n">__traceback__</span><span class="p">)</span> <span class="kn">from</span> <span class="nn">e</span>
            <span class="n">subset</span> <span class="o">&amp;=</span> <span class="bp">self</span><span class="o">.</span><span class="n">df</span><span class="p">[</span><span class="s2">&quot;year&quot;</span><span class="p">]</span><span class="o">.</span><span class="n">isin</span><span class="p">(</span><span class="n">year</span><span class="p">)</span>
        <span class="c1"># subset by time span</span>
        <span class="k">if</span> <span class="n">between</span> <span class="ow">is</span> <span class="ow">not</span> <span class="kc">None</span><span class="p">:</span>
            <span class="k">try</span><span class="p">:</span>
                <span class="n">between</span> <span class="o">=</span> <span class="p">(</span><span class="n">pd</span><span class="o">.</span><span class="n">Timestamp</span><span class="p">(</span><span class="n">between</span><span class="p">[</span><span class="mi">0</span><span class="p">]),</span> <span class="n">pd</span><span class="o">.</span><span class="n">Timestamp</span><span class="p">(</span><span class="n">between</span><span class="p">[</span><span class="mi">1</span><span class="p">]))</span>
            <span class="k">except</span> <span class="p">(</span><span class="ne">ValueError</span><span class="p">,</span> <span class="ne">TypeError</span><span class="p">,</span> <span class="ne">IndexError</span><span class="p">)</span> <span class="k">as</span> <span class="n">e</span><span class="p">:</span>
                <span class="k">raise</span> <span class="ne">TypeError</span><span class="p">(</span><span class="s2">&quot;Invalid input form for &#39;between&#39;, needs to be a length-two &quot;</span>
                                <span class="s2">&quot;tuple of entries that can be converted to Pandas Timestamps, &quot;</span>
                                <span class="sa">f</span><span class="s2">&quot;got </span><span class="si">{</span><span class="n">between</span><span class="si">}</span><span class="s2">.&quot;</span><span class="p">)</span><span class="o">.</span><span class="n">with_traceback</span><span class="p">(</span><span class="n">e</span><span class="o">.</span><span class="n">__traceback__</span><span class="p">)</span> <span class="kn">from</span> <span class="nn">e</span>
            <span class="n">subset</span> <span class="o">&amp;=</span> <span class="p">(</span><span class="bp">self</span><span class="o">.</span><span class="n">df</span><span class="p">[</span><span class="s2">&quot;date&quot;</span><span class="p">]</span> <span class="o">&gt;=</span> <span class="n">between</span><span class="p">[</span><span class="mi">0</span><span class="p">])</span> <span class="o">&amp;</span> <span class="p">(</span><span class="bp">self</span><span class="o">.</span><span class="n">df</span><span class="p">[</span><span class="s2">&quot;date&quot;</span><span class="p">]</span> <span class="o">&lt;=</span> <span class="n">between</span><span class="p">[</span><span class="mi">1</span><span class="p">])</span>
        <span class="c1"># return</span>
        <span class="k">if</span> <span class="n">verbose</span><span class="p">:</span>
            <span class="nb">print</span><span class="p">(</span><span class="sa">f</span><span class="s2">&quot;Selected </span><span class="si">{</span><span class="n">subset</span><span class="o">.</span><span class="n">sum</span><span class="p">()</span><span class="si">}</span><span class="s2"> files.&quot;</span><span class="p">)</span>
        <span class="k">return</span> <span class="bp">self</span><span class="o">.</span><span class="n">df</span><span class="p">[</span><span class="n">subset</span><span class="p">]</span></div>

<div class="viewcode-block" id="RINEXDataHolding.get_location"><a class="viewcode-back" href="../../disstans/tools.html#disstans.tools.RINEXDataHolding.get_location">[docs]</a>    <span class="k">def</span> <span class="nf">get_location</span><span class="p">(</span><span class="bp">self</span><span class="p">,</span> <span class="n">station</span><span class="p">,</span> <span class="n">lla</span><span class="o">=</span><span class="kc">True</span><span class="p">):</span>
        <span class="sd">&quot;&quot;&quot;</span>
<span class="sd">        Returns the approximate location of a station.</span>

<span class="sd">        Parameters</span>
<span class="sd">        ----------</span>
<span class="sd">        station : str</span>
<span class="sd">            Name of the station</span>
<span class="sd">        lla : bool, optional</span>
<span class="sd">            If ``True``, returns the coordinates in Longitude [°], Latitude [°] &amp;</span>
<span class="sd">            Altitude [m], otherwise in XYZ [m] coordinates.</span>

<span class="sd">        Returns</span>
<span class="sd">        -------</span>
<span class="sd">        pandas.Series</span>
<span class="sd">            The location of the station in the specified coordinate system.</span>
<span class="sd">        &quot;&quot;&quot;</span>
        <span class="n">loc_df</span> <span class="o">=</span> <span class="bp">self</span><span class="o">.</span><span class="n">locations_lla</span> <span class="k">if</span> <span class="n">lla</span> <span class="k">else</span> <span class="bp">self</span><span class="o">.</span><span class="n">locations_xyz</span>
        <span class="k">try</span><span class="p">:</span>
            <span class="k">return</span> <span class="n">loc_df</span><span class="p">[</span><span class="n">loc_df</span><span class="p">[</span><span class="s2">&quot;station&quot;</span><span class="p">]</span> <span class="o">==</span> <span class="n">station</span><span class="p">]</span><span class="o">.</span><span class="n">iloc</span><span class="p">[</span><span class="mi">0</span><span class="p">]</span> \
                   <span class="o">.</span><span class="n">drop</span><span class="p">(</span><span class="s2">&quot;station&quot;</span><span class="p">)</span><span class="o">.</span><span class="n">rename</span><span class="p">(</span><span class="n">station</span><span class="p">)</span>
        <span class="k">except</span> <span class="ne">IndexError</span><span class="p">:</span>
            <span class="k">raise</span> <span class="ne">KeyError</span><span class="p">(</span><span class="sa">f</span><span class="s2">&quot;Station </span><span class="si">{</span><span class="n">station</span><span class="si">}</span><span class="s2"> not present.&quot;</span><span class="p">)</span></div>

<div class="viewcode-block" id="RINEXDataHolding.load_metrics_from_file"><a class="viewcode-back" href="../../disstans/tools.html#disstans.tools.RINEXDataHolding.load_metrics_from_file">[docs]</a>    <span class="k">def</span> <span class="nf">load_metrics_from_file</span><span class="p">(</span><span class="bp">self</span><span class="p">,</span> <span class="n">filepath</span><span class="p">):</span>
        <span class="sd">&quot;&quot;&quot;</span>
<span class="sd">        Load a previously-saved DataFrame containing the calculated availability metrics.</span>

<span class="sd">        Parameters</span>
<span class="sd">        ----------</span>
<span class="sd">        filepath : str</span>
<span class="sd">            Path to the pickled DataFrame.</span>
<span class="sd">        &quot;&quot;&quot;</span>
        <span class="bp">self</span><span class="o">.</span><span class="n">metrics</span> <span class="o">=</span> <span class="n">pd</span><span class="o">.</span><span class="n">read_pickle</span><span class="p">(</span><span class="n">filepath</span><span class="p">)</span></div>

<div class="viewcode-block" id="RINEXDataHolding.make_filenames"><a class="viewcode-back" href="../../disstans/tools.html#disstans.tools.RINEXDataHolding.make_filenames">[docs]</a>    <span class="k">def</span> <span class="nf">make_filenames</span><span class="p">(</span><span class="bp">self</span><span class="p">,</span> <span class="n">db</span><span class="p">):</span>
        <span class="sd">&quot;&quot;&quot;</span>
<span class="sd">        Recreate the full paths to the individual rinex files from the database or</span>
<span class="sd">        a subset thereof.</span>

<span class="sd">        Parameters</span>
<span class="sd">        ----------</span>
<span class="sd">        db : pandas.DataFrame</span>
<span class="sd">            :attr:`~df` or a subset thereof.</span>

<span class="sd">        Returns</span>
<span class="sd">        -------</span>
<span class="sd">        filenames : list</span>
<span class="sd">            List of paths.</span>

<span class="sd">        Raises</span>
<span class="sd">        ------</span>
<span class="sd">        NotImplementedError</span>
<span class="sd">            If :attr:`~GLOBPATTERN` or :attr:`~RINEXPATTERN` for this instance are not the</span>
<span class="sd">            same as the default values. In this case, redefine this function with the</span>
<span class="sd">            appropriate folder and file patterns.</span>
<span class="sd">        &quot;&quot;&quot;</span>
        <span class="k">if</span> <span class="p">(</span><span class="bp">self</span><span class="o">.</span><span class="n">GLOBPATTERN</span> <span class="o">!=</span> <span class="n">RINEXDataHolding</span><span class="o">.</span><span class="n">GLOBPATTERN</span><span class="p">)</span> <span class="ow">or</span> \
           <span class="p">(</span><span class="bp">self</span><span class="o">.</span><span class="n">RINEXPATTERN</span> <span class="o">!=</span> <span class="n">RINEXDataHolding</span><span class="o">.</span><span class="n">RINEXPATTERN</span><span class="p">):</span>
            <span class="k">raise</span> <span class="ne">NotImplementedError</span><span class="p">(</span><span class="s2">&quot;GLOBPATTERN or RINEXPATTERN of this instance have been &quot;</span>
                                      <span class="s2">&quot;modified, therefore the default way of creating full &quot;</span>
                                      <span class="s2">&quot;filenames is no longer valid.&quot;</span><span class="p">)</span>
        <span class="k">return</span> <span class="p">[</span><span class="n">os</span><span class="o">.</span><span class="n">path</span><span class="o">.</span><span class="n">join</span><span class="p">(</span><span class="n">row</span><span class="o">.</span><span class="n">basefolder</span><span class="p">,</span> <span class="n">row</span><span class="o">.</span><span class="n">year</span><span class="p">,</span> <span class="n">row</span><span class="o">.</span><span class="n">day</span><span class="p">,</span>
                             <span class="n">row</span><span class="o">.</span><span class="n">station_raw</span> <span class="o">+</span> <span class="n">row</span><span class="o">.</span><span class="n">day</span> <span class="o">+</span> <span class="n">row</span><span class="o">.</span><span class="n">sequence</span> <span class="o">+</span> <span class="s2">&quot;.&quot;</span> <span class="o">+</span>
                             <span class="n">row</span><span class="o">.</span><span class="n">year</span><span class="p">[</span><span class="o">-</span><span class="mi">2</span><span class="p">:]</span> <span class="o">+</span> <span class="n">row</span><span class="o">.</span><span class="n">type</span> <span class="o">+</span> <span class="s2">&quot;.&quot;</span> <span class="o">+</span> <span class="n">row</span><span class="o">.</span><span class="n">compression</span><span class="p">)</span>
                <span class="k">for</span> <span class="n">row</span> <span class="ow">in</span> <span class="n">db</span><span class="o">.</span><span class="n">itertuples</span><span class="p">()]</span></div>

<div class="viewcode-block" id="RINEXDataHolding.get_rinex_header"><a class="viewcode-back" href="../../disstans/tools.html#disstans.tools.RINEXDataHolding.get_rinex_header">[docs]</a>    <span class="k">def</span> <span class="nf">get_rinex_header</span><span class="p">(</span><span class="bp">self</span><span class="p">,</span> <span class="n">filepath</span><span class="p">):</span>
        <span class="sd">&quot;&quot;&quot;</span>
<span class="sd">        Open a RINEX file, read the header, and format it as a dictionary.</span>
<span class="sd">        No data type conversion or stripping of whitespaces is performed.</span>

<span class="sd">        Parameters</span>
<span class="sd">        ----------</span>
<span class="sd">        filepath : str</span>
<span class="sd">            Path to RINEX file.</span>

<span class="sd">        Returns</span>
<span class="sd">        -------</span>
<span class="sd">        headers : dict</span>
<span class="sd">            Dictionary of header lines.</span>
<span class="sd">        &quot;&quot;&quot;</span>
        <span class="c1"># if it&#39;s a compressed file, hope that gzip is installed and we can use</span>
        <span class="c1"># it to decompress on-the-fly</span>
        <span class="k">try</span><span class="p">:</span>
            <span class="k">if</span> <span class="n">filepath</span><span class="o">.</span><span class="n">endswith</span><span class="p">(</span><span class="bp">self</span><span class="o">.</span><span class="n">COMPRFILEEXTS</span><span class="p">):</span>
                <span class="n">rinexfile</span> <span class="o">=</span> <span class="n">subprocess</span><span class="o">.</span><span class="n">check_output</span><span class="p">([</span><span class="s2">&quot;gzip&quot;</span><span class="p">,</span> <span class="s2">&quot;-dc&quot;</span><span class="p">,</span> <span class="n">filepath</span><span class="p">],</span>
                                                    <span class="n">text</span><span class="o">=</span><span class="kc">True</span><span class="p">,</span> <span class="n">errors</span><span class="o">=</span><span class="s2">&quot;replace&quot;</span><span class="p">)</span>
            <span class="k">else</span><span class="p">:</span>
                <span class="k">with</span> <span class="nb">open</span><span class="p">(</span><span class="n">filepath</span><span class="p">,</span> <span class="n">mode</span><span class="o">=</span><span class="s2">&quot;rt&quot;</span><span class="p">,</span> <span class="n">errors</span><span class="o">=</span><span class="s2">&quot;replace&quot;</span><span class="p">)</span> <span class="k">as</span> <span class="n">f</span><span class="p">:</span>
                    <span class="n">rinexfile</span> <span class="o">=</span> <span class="n">f</span><span class="o">.</span><span class="n">read</span><span class="p">()</span>
        <span class="k">except</span> <span class="n">subprocess</span><span class="o">.</span><span class="n">CalledProcessError</span> <span class="k">as</span> <span class="n">e</span><span class="p">:</span>
            <span class="k">raise</span> <span class="ne">RuntimeError</span><span class="p">(</span><span class="sa">f</span><span class="s2">&quot;Couldn&#39;t read compressed RINEX file </span><span class="si">{</span><span class="n">filepath</span><span class="si">}</span><span class="s2">. &quot;</span>
                               <span class="s2">&quot;Check if &#39;gzip&#39; is available on your machine, or &quot;</span>
                               <span class="s2">&quot;decompress the RINEX file before using this &quot;</span>
                               <span class="s2">&quot;function.&quot;</span><span class="p">)</span><span class="o">.</span><span class="n">with_traceback</span><span class="p">(</span><span class="n">e</span><span class="o">.</span><span class="n">__traceback__</span><span class="p">)</span> <span class="kn">from</span> <span class="nn">e</span>
        <span class="k">except</span> <span class="ne">UnicodeError</span> <span class="k">as</span> <span class="n">e</span><span class="p">:</span>
            <span class="k">raise</span> <span class="ne">RuntimeError</span><span class="p">(</span><span class="sa">f</span><span class="s2">&quot;Can&#39;t read file </span><span class="si">{</span><span class="n">filepath</span><span class="si">}</span><span class="s2">.&quot;</span>
                               <span class="p">)</span><span class="o">.</span><span class="n">with_traceback</span><span class="p">(</span><span class="n">e</span><span class="o">.</span><span class="n">__traceback__</span><span class="p">)</span> <span class="kn">from</span> <span class="nn">e</span>
        <span class="c1"># extract headers</span>
        <span class="n">headers</span> <span class="o">=</span> <span class="p">{}</span>
        <span class="k">for</span> <span class="n">line</span> <span class="ow">in</span> <span class="n">rinexfile</span><span class="o">.</span><span class="n">splitlines</span><span class="p">():</span>
            <span class="n">content</span><span class="p">,</span> <span class="n">descriptor</span> <span class="o">=</span> <span class="n">line</span><span class="p">[:</span><span class="mi">60</span><span class="p">],</span> <span class="n">line</span><span class="p">[</span><span class="mi">60</span><span class="p">:]</span><span class="o">.</span><span class="n">strip</span><span class="p">()</span>
            <span class="k">if</span> <span class="n">descriptor</span> <span class="o">==</span> <span class="s2">&quot;END OF HEADER&quot;</span><span class="p">:</span>
                <span class="k">break</span>
            <span class="k">if</span> <span class="n">descriptor</span> <span class="ow">in</span> <span class="n">headers</span><span class="p">:</span>
                <span class="n">headers</span><span class="p">[</span><span class="n">descriptor</span><span class="p">]</span> <span class="o">+=</span> <span class="sa">f</span><span class="s2">&quot;</span><span class="se">\n</span><span class="si">{</span><span class="n">content</span><span class="si">}</span><span class="s2">&quot;</span>
            <span class="k">else</span><span class="p">:</span>
                <span class="n">headers</span><span class="p">[</span><span class="n">descriptor</span><span class="p">]</span> <span class="o">=</span> <span class="n">content</span>
        <span class="k">return</span> <span class="n">headers</span></div>

<div class="viewcode-block" id="RINEXDataHolding.calculate_availability_metrics"><a class="viewcode-back" href="../../disstans/tools.html#disstans.tools.RINEXDataHolding.calculate_availability_metrics">[docs]</a>    <span class="k">def</span> <span class="nf">calculate_availability_metrics</span><span class="p">(</span><span class="bp">self</span><span class="p">,</span> <span class="n">sampling</span><span class="o">=</span><span class="n">Timedelta</span><span class="p">(</span><span class="mi">1</span><span class="p">,</span> <span class="s2">&quot;D&quot;</span><span class="p">)):</span>
        <span class="sd">&quot;&quot;&quot;</span>
<span class="sd">        Calculates the following metrics and stores them in the :attr:`~metrics`</span>
<span class="sd">        DataFrame:</span>

<span class="sd">        * ``&#39;number&#39;``: Number of available observations.</span>
<span class="sd">        * ``&#39;age&#39;``: Time of first observation.</span>
<span class="sd">        * ``&#39;recency&#39;``: Time of last observation.</span>
<span class="sd">        * ``&#39;length&#39;``: Time between first and last observation.</span>
<span class="sd">        * ``&#39;reliability&#39;``: Reliability defined as number of observations divided</span>
<span class="sd">          by the maximum amount of possible observations between the first and last</span>
<span class="sd">          acquisition given the assumed sampling interval of the data.</span>

<span class="sd">        Parameters</span>
<span class="sd">        ----------</span>
<span class="sd">        sampling : disstans.tools.Timedelta</span>
<span class="sd">            Assumed sampling frequency of the data files.</span>
<span class="sd">            Defaults to daily.</span>
<span class="sd">        &quot;&quot;&quot;</span>
        <span class="c1"># initialize empty DataFrame</span>
        <span class="n">metrics</span> <span class="o">=</span> <span class="n">pd</span><span class="o">.</span><span class="n">DataFrame</span><span class="p">(</span><span class="bp">self</span><span class="o">.</span><span class="n">list_stations</span><span class="p">,</span> <span class="n">columns</span><span class="o">=</span><span class="p">[</span><span class="s2">&quot;station&quot;</span><span class="p">])</span>
        <span class="n">metrics</span> <span class="o">=</span> <span class="n">metrics</span><span class="o">.</span><span class="n">join</span><span class="p">(</span><span class="n">pd</span><span class="o">.</span><span class="n">DataFrame</span><span class="p">(</span><span class="n">np</span><span class="o">.</span><span class="n">zeros</span><span class="p">((</span><span class="bp">self</span><span class="o">.</span><span class="n">num_stations</span><span class="p">,</span> <span class="mi">5</span><span class="p">)),</span>
                                            <span class="n">columns</span><span class="o">=</span><span class="bp">self</span><span class="o">.</span><span class="n">METRICCOLS</span><span class="p">))</span>
        <span class="c1"># calculate metrics station by station</span>
        <span class="k">for</span> <span class="n">row</span> <span class="ow">in</span> <span class="n">metrics</span><span class="o">.</span><span class="n">itertuples</span><span class="p">():</span>
            <span class="n">subset</span> <span class="o">=</span> <span class="bp">self</span><span class="o">.</span><span class="n">get_files_by</span><span class="p">(</span><span class="n">station</span><span class="o">=</span><span class="n">row</span><span class="o">.</span><span class="n">station</span><span class="p">)</span>
            <span class="n">metrics</span><span class="o">.</span><span class="n">loc</span><span class="p">[</span><span class="n">row</span><span class="o">.</span><span class="n">Index</span><span class="p">,</span> <span class="p">[</span><span class="s2">&quot;number&quot;</span><span class="p">,</span> <span class="s2">&quot;age&quot;</span><span class="p">,</span> <span class="s2">&quot;recency&quot;</span><span class="p">]]</span> <span class="o">=</span> \
                <span class="p">[</span><span class="n">subset</span><span class="o">.</span><span class="n">shape</span><span class="p">[</span><span class="mi">0</span><span class="p">],</span> <span class="n">subset</span><span class="p">[</span><span class="s2">&quot;date&quot;</span><span class="p">]</span><span class="o">.</span><span class="n">min</span><span class="p">(),</span> <span class="n">subset</span><span class="p">[</span><span class="s2">&quot;date&quot;</span><span class="p">]</span><span class="o">.</span><span class="n">max</span><span class="p">()]</span>
            <span class="n">metrics</span><span class="o">.</span><span class="n">loc</span><span class="p">[</span><span class="n">row</span><span class="o">.</span><span class="n">Index</span><span class="p">,</span> <span class="s2">&quot;length&quot;</span><span class="p">]</span> <span class="o">=</span> \
                <span class="n">metrics</span><span class="o">.</span><span class="n">loc</span><span class="p">[</span><span class="n">row</span><span class="o">.</span><span class="n">Index</span><span class="p">,</span> <span class="s2">&quot;recency&quot;</span><span class="p">]</span> <span class="o">-</span> <span class="n">metrics</span><span class="o">.</span><span class="n">loc</span><span class="p">[</span><span class="n">row</span><span class="o">.</span><span class="n">Index</span><span class="p">,</span> <span class="s2">&quot;age&quot;</span><span class="p">]</span> <span class="o">+</span> <span class="n">sampling</span>
            <span class="n">metrics</span><span class="o">.</span><span class="n">loc</span><span class="p">[</span><span class="n">row</span><span class="o">.</span><span class="n">Index</span><span class="p">,</span> <span class="s2">&quot;reliability&quot;</span><span class="p">]</span> <span class="o">=</span> <span class="p">(</span><span class="n">subset</span><span class="o">.</span><span class="n">shape</span><span class="p">[</span><span class="mi">0</span><span class="p">]</span> <span class="o">*</span> <span class="n">sampling</span><span class="p">)</span> <span class="o">/</span> \
                <span class="n">metrics</span><span class="o">.</span><span class="n">loc</span><span class="p">[</span><span class="n">row</span><span class="o">.</span><span class="n">Index</span><span class="p">,</span> <span class="s2">&quot;length&quot;</span><span class="p">]</span>
        <span class="c1"># set attribute</span>
        <span class="n">metrics</span> <span class="o">=</span> <span class="n">metrics</span><span class="o">.</span><span class="n">astype</span><span class="p">({</span><span class="s2">&quot;number&quot;</span><span class="p">:</span> <span class="nb">int</span><span class="p">})</span>
        <span class="bp">self</span><span class="o">.</span><span class="n">metrics</span> <span class="o">=</span> <span class="n">metrics</span></div>

    <span class="k">def</span> <span class="nf">_create_map_figure</span><span class="p">(</span><span class="bp">self</span><span class="p">,</span> <span class="n">gui_settings</span><span class="p">,</span> <span class="n">annotate_stations</span><span class="p">,</span> <span class="n">figsize</span><span class="p">):</span>
        <span class="sd">&quot;&quot;&quot;</span>
<span class="sd">        Create a basemap of all stations.</span>
<span class="sd">        &quot;&quot;&quot;</span>
        <span class="c1"># get location data and projections</span>
        <span class="n">stat_lats</span> <span class="o">=</span> <span class="bp">self</span><span class="o">.</span><span class="n">locations_lla</span><span class="p">[</span><span class="s2">&quot;lat&quot;</span><span class="p">]</span><span class="o">.</span><span class="n">values</span>
        <span class="n">stat_lons</span> <span class="o">=</span> <span class="bp">self</span><span class="o">.</span><span class="n">locations_lla</span><span class="p">[</span><span class="s2">&quot;lon&quot;</span><span class="p">]</span><span class="o">.</span><span class="n">values</span>
        <span class="n">stat_names</span> <span class="o">=</span> <span class="bp">self</span><span class="o">.</span><span class="n">locations_lla</span><span class="p">[</span><span class="s2">&quot;station&quot;</span><span class="p">]</span><span class="o">.</span><span class="n">values</span>
        <span class="n">proj_gui</span> <span class="o">=</span> <span class="nb">getattr</span><span class="p">(</span><span class="n">ccrs</span><span class="p">,</span> <span class="n">gui_settings</span><span class="p">[</span><span class="s2">&quot;projection&quot;</span><span class="p">])()</span>
        <span class="n">proj_lla</span> <span class="o">=</span> <span class="n">ccrs</span><span class="o">.</span><span class="n">PlateCarree</span><span class="p">()</span>
        <span class="c1"># create figure and plot stations</span>
        <span class="n">fig</span> <span class="o">=</span> <span class="n">plt</span><span class="o">.</span><span class="n">figure</span><span class="p">(</span><span class="n">figsize</span><span class="o">=</span><span class="n">figsize</span><span class="p">)</span>
        <span class="n">ax</span> <span class="o">=</span> <span class="n">fig</span><span class="o">.</span><span class="n">add_subplot</span><span class="p">(</span><span class="n">projection</span><span class="o">=</span><span class="n">proj_gui</span><span class="p">)</span>
        <span class="n">stat_points</span> <span class="o">=</span> <span class="n">ax</span><span class="o">.</span><span class="n">scatter</span><span class="p">(</span><span class="n">stat_lons</span><span class="p">,</span> <span class="n">stat_lats</span><span class="p">,</span> <span class="n">s</span><span class="o">=</span><span class="mi">100</span><span class="p">,</span> <span class="n">facecolor</span><span class="o">=</span><span class="s1">&#39;C0&#39;</span><span class="p">,</span>
                                 <span class="n">linestyle</span><span class="o">=</span><span class="s1">&#39;None&#39;</span><span class="p">,</span> <span class="n">marker</span><span class="o">=</span><span class="s1">&#39;.&#39;</span><span class="p">,</span> <span class="n">transform</span><span class="o">=</span><span class="n">proj_lla</span><span class="p">,</span>
                                 <span class="n">edgecolor</span><span class="o">=</span><span class="s1">&#39;None&#39;</span><span class="p">,</span> <span class="n">zorder</span><span class="o">=</span><span class="mi">1000</span><span class="p">)</span>
        <span class="k">if</span> <span class="n">annotate_stations</span><span class="p">:</span>
            <span class="k">for</span> <span class="n">sname</span><span class="p">,</span> <span class="n">slon</span><span class="p">,</span> <span class="n">slat</span> <span class="ow">in</span> <span class="nb">zip</span><span class="p">(</span><span class="n">stat_names</span><span class="p">,</span> <span class="n">stat_lons</span><span class="p">,</span> <span class="n">stat_lats</span><span class="p">):</span>
                <span class="n">ax</span><span class="o">.</span><span class="n">annotate</span><span class="p">(</span><span class="n">sname</span><span class="p">,</span> <span class="p">(</span><span class="n">slon</span><span class="p">,</span> <span class="n">slat</span><span class="p">),</span>
                            <span class="n">xycoords</span><span class="o">=</span><span class="n">proj_lla</span><span class="o">.</span><span class="n">_as_mpl_transform</span><span class="p">(</span><span class="n">ax</span><span class="p">),</span>
                            <span class="n">annotation_clip</span><span class="o">=</span><span class="kc">True</span><span class="p">,</span> <span class="n">textcoords</span><span class="o">=</span><span class="s2">&quot;offset pixels&quot;</span><span class="p">,</span>
                            <span class="n">xytext</span><span class="o">=</span><span class="p">(</span><span class="mi">0</span><span class="p">,</span> <span class="mi">5</span><span class="p">),</span> <span class="n">ha</span><span class="o">=</span><span class="s2">&quot;center&quot;</span><span class="p">)</span>
        <span class="c1"># create underlay</span>
        <span class="n">map_underlay</span> <span class="o">=</span> <span class="kc">False</span>
        <span class="k">if</span> <span class="n">gui_settings</span><span class="p">[</span><span class="s2">&quot;wmts_show&quot;</span><span class="p">]:</span>
            <span class="k">try</span><span class="p">:</span>
                <span class="n">ax</span><span class="o">.</span><span class="n">add_wmts</span><span class="p">(</span><span class="n">gui_settings</span><span class="p">[</span><span class="s2">&quot;wmts_server&quot;</span><span class="p">],</span>
                            <span class="n">layer_name</span><span class="o">=</span><span class="n">gui_settings</span><span class="p">[</span><span class="s2">&quot;wmts_layer&quot;</span><span class="p">],</span>
                            <span class="n">alpha</span><span class="o">=</span><span class="n">gui_settings</span><span class="p">[</span><span class="s2">&quot;wmts_alpha&quot;</span><span class="p">])</span>
                <span class="n">map_underlay</span> <span class="o">=</span> <span class="kc">True</span>
            <span class="k">except</span> <span class="ne">Exception</span> <span class="k">as</span> <span class="n">exc</span><span class="p">:</span>
                <span class="nb">print</span><span class="p">(</span><span class="n">exc</span><span class="p">)</span>
        <span class="k">if</span> <span class="n">gui_settings</span><span class="p">[</span><span class="s2">&quot;coastlines_show&quot;</span><span class="p">]:</span>
            <span class="n">ax</span><span class="o">.</span><span class="n">add_feature</span><span class="p">(</span><span class="n">cfeature</span><span class="o">.</span><span class="n">BORDERS</span><span class="o">.</span><span class="n">with_scale</span><span class="p">(</span><span class="n">gui_settings</span><span class="p">[</span><span class="s2">&quot;coastlines_res&quot;</span><span class="p">]),</span>
                           <span class="n">edgecolor</span><span class="o">=</span><span class="s2">&quot;white&quot;</span> <span class="k">if</span> <span class="n">map_underlay</span> <span class="k">else</span> <span class="s2">&quot;black&quot;</span><span class="p">)</span>
            <span class="n">ax</span><span class="o">.</span><span class="n">add_feature</span><span class="p">(</span><span class="n">cfeature</span><span class="o">.</span><span class="n">COASTLINE</span><span class="o">.</span><span class="n">with_scale</span><span class="p">(</span><span class="n">gui_settings</span><span class="p">[</span><span class="s2">&quot;coastlines_res&quot;</span><span class="p">]),</span>
                           <span class="n">edgecolor</span><span class="o">=</span><span class="s2">&quot;white&quot;</span> <span class="k">if</span> <span class="n">map_underlay</span> <span class="k">else</span> <span class="s2">&quot;black&quot;</span><span class="p">)</span>
        <span class="k">return</span> <span class="n">fig</span><span class="p">,</span> <span class="n">ax</span><span class="p">,</span> <span class="n">proj_gui</span><span class="p">,</span> <span class="n">proj_lla</span><span class="p">,</span> <span class="n">stat_points</span><span class="p">,</span> <span class="n">stat_names</span>

<div class="viewcode-block" id="RINEXDataHolding.plot_map"><a class="viewcode-back" href="../../disstans/tools.html#disstans.tools.RINEXDataHolding.plot_map">[docs]</a>    <span class="k">def</span> <span class="nf">plot_map</span><span class="p">(</span><span class="bp">self</span><span class="p">,</span> <span class="n">metric</span><span class="o">=</span><span class="kc">None</span><span class="p">,</span> <span class="n">orientation</span><span class="o">=</span><span class="s2">&quot;horizontal&quot;</span><span class="p">,</span> <span class="n">annotate_stations</span><span class="o">=</span><span class="kc">True</span><span class="p">,</span>
                 <span class="n">figsize</span><span class="o">=</span><span class="kc">None</span><span class="p">,</span> <span class="n">saveas</span><span class="o">=</span><span class="kc">None</span><span class="p">,</span> <span class="n">dpi</span><span class="o">=</span><span class="kc">None</span><span class="p">,</span> <span class="n">gui_kw_args</span><span class="o">=</span><span class="p">{}):</span>
        <span class="sd">&quot;&quot;&quot;</span>
<span class="sd">        Plot a map of all the stations present in the RINEX database.</span>
<span class="sd">        The markers can be colored by the different availability metrics calculated</span>
<span class="sd">        by :meth:`~calculate_availability_metrics`.</span>

<span class="sd">        Parameters</span>
<span class="sd">        ----------</span>
<span class="sd">        metric : str, optional</span>
<span class="sd">            Calculate the marker color (and respective colormap) given a certain</span>
<span class="sd">            metric. If ``None`` (default), no color is applied.</span>
<span class="sd">        orientation : str, optional</span>
<span class="sd">            Colorbar orientation, see :func:`~matplotlib.pyplot.colorbar`.</span>
<span class="sd">            Defaults to ``&#39;horizontal&#39;``.</span>
<span class="sd">        annotate_stations : bool, optional</span>
<span class="sd">            If ``True`` (default), add the station names to the map.</span>
<span class="sd">        figsize : tuple, optional</span>
<span class="sd">            Set the figure size (width, height) in inches.</span>
<span class="sd">        saveas : str, optional</span>
<span class="sd">            If provided, the figure will be saved at this location.</span>
<span class="sd">        dpi : float, optional</span>
<span class="sd">            Use this DPI for saved figures.</span>
<span class="sd">        gui_kw_args : dict, optional</span>
<span class="sd">            Override default GUI settings of :attr:`~disstans.config.defaults`.</span>
<span class="sd">        &quot;&quot;&quot;</span>
        <span class="c1"># prepare</span>
        <span class="n">gui_settings</span> <span class="o">=</span> <span class="n">defaults</span><span class="p">[</span><span class="s2">&quot;gui&quot;</span><span class="p">]</span><span class="o">.</span><span class="n">copy</span><span class="p">()</span>
        <span class="n">gui_settings</span><span class="o">.</span><span class="n">update</span><span class="p">(</span><span class="n">gui_kw_args</span><span class="p">)</span>
        <span class="c1"># get basemap</span>
        <span class="n">fig</span><span class="p">,</span> <span class="n">ax</span><span class="p">,</span> <span class="n">proj_gui</span><span class="p">,</span> <span class="n">proj_lla</span><span class="p">,</span> <span class="n">stat_points</span><span class="p">,</span> <span class="n">stat_names</span> <span class="o">=</span> \
            <span class="bp">self</span><span class="o">.</span><span class="n">_create_map_figure</span><span class="p">(</span><span class="n">gui_settings</span><span class="p">,</span> <span class="n">annotate_stations</span><span class="p">,</span> <span class="n">figsize</span><span class="p">)</span>
        <span class="c1"># add colors</span>
        <span class="k">if</span> <span class="n">metric</span> <span class="ow">in</span> <span class="bp">self</span><span class="o">.</span><span class="n">METRICCOLS</span><span class="p">:</span>
            <span class="c1"># get metric in the same order as the stations in the figure</span>
            <span class="n">met</span> <span class="o">=</span> <span class="bp">self</span><span class="o">.</span><span class="n">metrics</span><span class="p">[[</span><span class="s2">&quot;station&quot;</span><span class="p">,</span> <span class="n">metric</span><span class="p">]]</span>
            <span class="n">met_fmt</span> <span class="o">=</span> <span class="p">[</span><span class="n">met</span><span class="p">[</span><span class="n">met</span><span class="p">[</span><span class="s2">&quot;station&quot;</span><span class="p">]</span> <span class="o">==</span> <span class="n">station</span><span class="p">][</span><span class="n">metric</span><span class="p">]</span><span class="o">.</span><span class="n">values</span><span class="p">[</span><span class="mi">0</span><span class="p">]</span>
                       <span class="k">for</span> <span class="n">station</span> <span class="ow">in</span> <span class="n">stat_names</span><span class="p">]</span>
            <span class="c1"># metric is a normal numeric value</span>
            <span class="k">if</span> <span class="n">metric</span> <span class="ow">in</span> <span class="p">[</span><span class="s2">&quot;number&quot;</span><span class="p">,</span> <span class="s2">&quot;reliability&quot;</span><span class="p">]:</span>
                <span class="n">met_raw</span> <span class="o">=</span> <span class="n">np</span><span class="o">.</span><span class="n">array</span><span class="p">(</span><span class="n">met_fmt</span><span class="p">)</span>
                <span class="n">tickformat</span> <span class="o">=</span> <span class="kc">None</span>
            <span class="c1"># metric is a timestamp, need to convert</span>
            <span class="k">elif</span> <span class="n">metric</span> <span class="ow">in</span> <span class="p">[</span><span class="s2">&quot;age&quot;</span><span class="p">,</span> <span class="s2">&quot;recency&quot;</span><span class="p">]:</span>
                <span class="n">met_ref</span> <span class="o">=</span> <span class="nb">min</span><span class="p">(</span><span class="n">met_fmt</span><span class="p">)</span>
                <span class="n">met_raw</span> <span class="o">=</span> <span class="n">np</span><span class="o">.</span><span class="n">array</span><span class="p">([(</span><span class="n">m</span> <span class="o">-</span> <span class="n">met_ref</span><span class="p">)</span><span class="o">.</span><span class="n">total_seconds</span><span class="p">()</span> <span class="k">for</span> <span class="n">m</span> <span class="ow">in</span> <span class="n">met_fmt</span><span class="p">])</span>
                <span class="c1"># make a helper function for the tick formatting</span>
                <span class="nd">@FuncFormatter</span>  <span class="c1"># noqa: E306</span>
                <span class="k">def</span> <span class="nf">tickformat</span><span class="p">(</span><span class="n">x</span><span class="p">,</span> <span class="n">pos</span><span class="p">):</span>
                    <span class="k">return</span> <span class="p">(</span><span class="n">met_ref</span> <span class="o">+</span> <span class="n">pd</span><span class="o">.</span><span class="n">Timedelta</span><span class="p">(</span><span class="n">x</span><span class="p">,</span> <span class="s2">&quot;s&quot;</span><span class="p">))</span><span class="o">.</span><span class="n">strftime</span><span class="p">(</span><span class="sa">r</span><span class="s2">&quot;%Y-%m-</span><span class="si">%d</span><span class="s2">&quot;</span><span class="p">)</span>
            <span class="c1"># metric is a timedelta, need to convert</span>
            <span class="k">elif</span> <span class="n">metric</span> <span class="o">==</span> <span class="s2">&quot;length&quot;</span><span class="p">:</span>
                <span class="n">met_raw</span> <span class="o">=</span> <span class="n">np</span><span class="o">.</span><span class="n">array</span><span class="p">([</span><span class="n">m</span><span class="o">.</span><span class="n">value</span> <span class="k">for</span> <span class="n">m</span> <span class="ow">in</span> <span class="n">met_fmt</span><span class="p">])</span>
                <span class="c1"># make a helper function for the tick formatting</span>
                <span class="nd">@FuncFormatter</span>  <span class="c1"># noqa: E306</span>
                <span class="k">def</span> <span class="nf">tickformat</span><span class="p">(</span><span class="n">x</span><span class="p">,</span> <span class="n">pos</span><span class="p">):</span>
                    <span class="k">return</span> <span class="nb">str</span><span class="p">(</span><span class="n">pd</span><span class="o">.</span><span class="n">Timedelta</span><span class="p">(</span><span class="n">x</span><span class="p">,</span> <span class="s2">&quot;ns&quot;</span><span class="p">)</span><span class="o">.</span><span class="n">days</span><span class="p">)</span>
            <span class="c1"># get data range and make colormap</span>
            <span class="n">cmin</span><span class="p">,</span> <span class="n">cmax</span> <span class="o">=</span> <span class="n">met_raw</span><span class="o">.</span><span class="n">min</span><span class="p">(),</span> <span class="n">met_raw</span><span class="o">.</span><span class="n">max</span><span class="p">()</span>
            <span class="n">cmap</span> <span class="o">=</span> <span class="n">mpl</span><span class="o">.</span><span class="n">cm</span><span class="o">.</span><span class="n">ScalarMappable</span><span class="p">(</span><span class="n">cmap</span><span class="o">=</span><span class="n">scm</span><span class="o">.</span><span class="n">batlow</span><span class="p">,</span>
                                         <span class="n">norm</span><span class="o">=</span><span class="n">mpl</span><span class="o">.</span><span class="n">colors</span><span class="o">.</span><span class="n">Normalize</span><span class="p">(</span><span class="n">vmin</span><span class="o">=</span><span class="n">cmin</span><span class="p">,</span> <span class="n">vmax</span><span class="o">=</span><span class="n">cmax</span><span class="p">))</span>
            <span class="c1"># set marker facecolors</span>
            <span class="n">stat_points</span><span class="o">.</span><span class="n">set_facecolor</span><span class="p">(</span><span class="n">cmap</span><span class="o">.</span><span class="n">to_rgba</span><span class="p">(</span><span class="n">met_raw</span><span class="p">))</span>
            <span class="n">fig</span><span class="o">.</span><span class="n">canvas</span><span class="o">.</span><span class="n">draw_idle</span><span class="p">()</span>
            <span class="c1"># add the colorbar</span>
            <span class="n">cbar</span> <span class="o">=</span> <span class="n">fig</span><span class="o">.</span><span class="n">colorbar</span><span class="p">(</span><span class="n">cmap</span><span class="p">,</span> <span class="n">ax</span><span class="o">=</span><span class="n">ax</span><span class="p">,</span> <span class="n">orientation</span><span class="o">=</span><span class="n">orientation</span><span class="p">,</span>
                                <span class="n">fraction</span><span class="o">=</span><span class="mf">0.05</span> <span class="k">if</span> <span class="n">orientation</span> <span class="o">==</span> <span class="s2">&quot;horizontal&quot;</span> <span class="k">else</span> <span class="mf">0.2</span><span class="p">,</span>
                                <span class="n">pad</span><span class="o">=</span><span class="mf">0.03</span><span class="p">,</span> <span class="n">aspect</span><span class="o">=</span><span class="mi">10</span><span class="p">,</span> <span class="nb">format</span><span class="o">=</span><span class="n">tickformat</span><span class="p">)</span>
            <span class="n">cticks</span> <span class="o">=</span> <span class="n">cbar</span><span class="o">.</span><span class="n">get_ticks</span><span class="p">()</span>
            <span class="k">if</span> <span class="n">cticks</span><span class="p">[</span><span class="mi">0</span><span class="p">]</span> <span class="o">!=</span> <span class="n">cmin</span><span class="p">:</span>
                <span class="n">cticks</span> <span class="o">=</span> <span class="p">[</span><span class="n">cmin</span><span class="p">,</span> <span class="o">*</span><span class="n">cticks</span><span class="p">]</span>
            <span class="k">if</span> <span class="n">cticks</span><span class="p">[</span><span class="o">-</span><span class="mi">1</span><span class="p">]</span> <span class="o">!=</span> <span class="n">cmax</span><span class="p">:</span>
                <span class="n">cticks</span> <span class="o">=</span> <span class="p">[</span><span class="o">*</span><span class="n">cticks</span><span class="p">,</span> <span class="n">cmax</span><span class="p">]</span>
            <span class="n">cbar</span><span class="o">.</span><span class="n">set_ticks</span><span class="p">(</span><span class="n">cticks</span><span class="p">)</span>
            <span class="n">cbar</span><span class="o">.</span><span class="n">set_label</span><span class="p">(</span><span class="n">metric</span><span class="p">)</span>
        <span class="k">elif</span> <span class="n">metric</span> <span class="ow">is</span> <span class="ow">not</span> <span class="kc">None</span><span class="p">:</span>
            <span class="n">warn</span><span class="p">(</span><span class="sa">f</span><span class="s2">&quot;Could not interpret &#39;</span><span class="si">{</span><span class="n">metric</span><span class="si">}</span><span class="s2">&#39; as a metric to use for plotting.&quot;</span><span class="p">,</span>
                 <span class="n">stacklevel</span><span class="o">=</span><span class="mi">2</span><span class="p">)</span>
        <span class="c1"># save</span>
        <span class="k">if</span> <span class="n">saveas</span> <span class="ow">is</span> <span class="ow">not</span> <span class="kc">None</span><span class="p">:</span>
            <span class="n">fig</span><span class="o">.</span><span class="n">savefig</span><span class="p">(</span><span class="n">saveas</span><span class="p">)</span>
        <span class="c1"># show</span>
        <span class="n">plt</span><span class="o">.</span><span class="n">show</span><span class="p">()</span></div>

<div class="viewcode-block" id="RINEXDataHolding.plot_availability"><a class="viewcode-back" href="../../disstans/tools.html#disstans.tools.RINEXDataHolding.plot_availability">[docs]</a>    <span class="k">def</span> <span class="nf">plot_availability</span><span class="p">(</span><span class="bp">self</span><span class="p">,</span> <span class="n">sampling</span><span class="o">=</span><span class="n">Timedelta</span><span class="p">(</span><span class="mi">1</span><span class="p">,</span> <span class="s2">&quot;D&quot;</span><span class="p">),</span> <span class="n">sort_by_latitude</span><span class="o">=</span><span class="kc">True</span><span class="p">,</span>
                          <span class="n">saveas</span><span class="o">=</span><span class="kc">None</span><span class="p">):</span>
        <span class="sd">&quot;&quot;&quot;</span>
<span class="sd">        Create an availability figure for the dataset.</span>

<span class="sd">        Parameters</span>
<span class="sd">        ----------</span>
<span class="sd">        sampling : disstans.tools.Timedelta, optional</span>
<span class="sd">            Assume that breaks strictly larger than ``sampling`` constitute a data gap.</span>
<span class="sd">            Defaults to daily.</span>
<span class="sd">        sort_by_latitude : bool, optional</span>
<span class="sd">            If ``True`` (default), sort the stations by latitude, else alphabetical.</span>
<span class="sd">            (Always falls back to alphabetical if location information is missing.)</span>
<span class="sd">        saveas : str, optional</span>
<span class="sd">            If provided, the figure will be saved at this location.</span>
<span class="sd">        &quot;&quot;&quot;</span>
        <span class="c1"># find a sorting by latitude to match a map view,</span>
        <span class="c1"># otherwise go by alphabet</span>
        <span class="n">sort_stations</span> <span class="o">=</span> <span class="kc">None</span>
        <span class="k">if</span> <span class="n">sort_by_latitude</span><span class="p">:</span>
            <span class="k">try</span><span class="p">:</span>
                <span class="n">sort_indices</span> <span class="o">=</span> <span class="n">np</span><span class="o">.</span><span class="n">argsort</span><span class="p">(</span><span class="bp">self</span><span class="o">.</span><span class="n">locations_lla</span><span class="p">[</span><span class="s2">&quot;lat&quot;</span><span class="p">]</span><span class="o">.</span><span class="n">values</span><span class="p">)</span>
                <span class="n">sort_stations</span> <span class="o">=</span> <span class="bp">self</span><span class="o">.</span><span class="n">locations_lla</span><span class="p">[</span><span class="s2">&quot;station&quot;</span><span class="p">]</span><span class="o">.</span><span class="n">iloc</span><span class="p">[</span><span class="n">sort_indices</span><span class="p">]</span><span class="o">.</span><span class="n">tolist</span><span class="p">()</span>
            <span class="k">except</span> <span class="ne">RuntimeError</span><span class="p">:</span>
                <span class="k">pass</span>
        <span class="k">if</span> <span class="n">sort_stations</span> <span class="ow">is</span> <span class="kc">None</span><span class="p">:</span>
            <span class="n">sort_stations</span> <span class="o">=</span> <span class="nb">list</span><span class="p">(</span><span class="nb">reversed</span><span class="p">(</span><span class="nb">sorted</span><span class="p">([</span><span class="n">s</span><span class="o">.</span><span class="n">lower</span><span class="p">()</span> <span class="k">for</span> <span class="n">s</span> <span class="ow">in</span> <span class="bp">self</span><span class="o">.</span><span class="n">list_stations</span><span class="p">])))</span>
        <span class="n">n_stations</span> <span class="o">=</span> <span class="nb">len</span><span class="p">(</span><span class="n">sort_stations</span><span class="p">)</span>
        <span class="c1"># make an empty figure and start a color loop</span>
        <span class="n">fig</span><span class="p">,</span> <span class="n">ax</span> <span class="o">=</span> <span class="n">plt</span><span class="o">.</span><span class="n">subplots</span><span class="p">(</span><span class="n">figsize</span><span class="o">=</span><span class="p">(</span><span class="mi">6</span><span class="p">,</span> <span class="mf">0.25</span><span class="o">*</span><span class="n">n_stations</span><span class="p">))</span>
        <span class="n">colors</span> <span class="o">=</span> <span class="p">[</span><span class="n">plt</span><span class="o">.</span><span class="n">cm</span><span class="o">.</span><span class="n">tab10</span><span class="p">(</span><span class="n">i</span><span class="p">)</span> <span class="k">for</span> <span class="n">i</span> <span class="ow">in</span> <span class="nb">range</span><span class="p">(</span><span class="mi">10</span><span class="p">)]</span>
        <span class="n">icolor</span> <span class="o">=</span> <span class="mi">0</span>
        <span class="n">n_files</span> <span class="o">=</span> <span class="p">[]</span>
        <span class="c1"># loop over stations in the sorted order</span>
        <span class="k">for</span> <span class="n">offset</span><span class="p">,</span> <span class="n">station</span> <span class="ow">in</span> <span class="nb">enumerate</span><span class="p">(</span><span class="n">sort_stations</span><span class="p">):</span>
            <span class="c1"># get the station in question</span>
            <span class="n">subset</span> <span class="o">=</span> <span class="bp">self</span><span class="o">.</span><span class="n">get_files_by</span><span class="p">(</span><span class="n">station</span><span class="o">=</span><span class="n">station</span><span class="p">)</span>
            <span class="c1"># get the file dates and split them by contiguous chunks</span>
            <span class="n">all_dates</span> <span class="o">=</span> <span class="n">subset</span><span class="p">[</span><span class="s2">&quot;date&quot;</span><span class="p">]</span><span class="o">.</span><span class="n">sort_values</span><span class="p">()</span><span class="o">.</span><span class="n">values</span>
            <span class="n">n_files</span><span class="o">.</span><span class="n">append</span><span class="p">(</span><span class="n">all_dates</span><span class="o">.</span><span class="n">size</span><span class="p">)</span>
            <span class="k">if</span> <span class="n">all_dates</span><span class="o">.</span><span class="n">size</span> <span class="o">&gt;</span> <span class="mi">1</span><span class="p">:</span>
                <span class="n">split_at</span> <span class="o">=</span> <span class="n">np</span><span class="o">.</span><span class="n">nonzero</span><span class="p">(</span><span class="n">np</span><span class="o">.</span><span class="n">diff</span><span class="p">(</span><span class="n">all_dates</span><span class="p">)</span> <span class="o">&gt;</span> <span class="n">sampling</span><span class="p">)[</span><span class="mi">0</span><span class="p">]</span>
                <span class="k">if</span> <span class="n">split_at</span><span class="o">.</span><span class="n">size</span> <span class="o">&gt;</span> <span class="mi">0</span><span class="p">:</span>
                    <span class="n">intervals</span> <span class="o">=</span> <span class="n">np</span><span class="o">.</span><span class="n">split</span><span class="p">(</span><span class="n">all_dates</span><span class="p">,</span> <span class="n">split_at</span> <span class="o">+</span> <span class="mi">1</span><span class="p">)</span>
                <span class="k">else</span><span class="p">:</span>
                    <span class="n">intervals</span> <span class="o">=</span> <span class="p">[</span><span class="n">all_dates</span><span class="p">]</span>
            <span class="k">else</span><span class="p">:</span>
                <span class="n">intervals</span> <span class="o">=</span> <span class="p">[</span><span class="n">all_dates</span><span class="p">]</span>
            <span class="c1"># plot a line for each chunk</span>
            <span class="k">for</span> <span class="n">chunk</span> <span class="ow">in</span> <span class="n">intervals</span><span class="p">:</span>
                <span class="n">ax</span><span class="o">.</span><span class="n">fill_between</span><span class="p">([</span><span class="n">chunk</span><span class="p">[</span><span class="mi">0</span><span class="p">],</span> <span class="n">chunk</span><span class="p">[</span><span class="o">-</span><span class="mi">1</span><span class="p">]],</span>
                                <span class="p">[</span><span class="n">offset</span> <span class="o">+</span> <span class="mf">0.7</span><span class="p">,</span> <span class="n">offset</span> <span class="o">+</span> <span class="mf">0.7</span><span class="p">],</span> <span class="p">[</span><span class="n">offset</span> <span class="o">+</span> <span class="mf">1.3</span><span class="p">,</span> <span class="n">offset</span> <span class="o">+</span> <span class="mf">1.3</span><span class="p">],</span>
                                <span class="n">fc</span><span class="o">=</span><span class="n">colors</span><span class="p">[</span><span class="n">icolor</span><span class="p">])</span>
            <span class="n">icolor</span> <span class="o">=</span> <span class="p">(</span><span class="n">icolor</span> <span class="o">+</span> <span class="mi">1</span><span class="p">)</span> <span class="o">%</span> <span class="mi">10</span>
        <span class="c1"># add station labels</span>
        <span class="n">ax</span><span class="o">.</span><span class="n">set_yticks</span><span class="p">(</span><span class="n">np</span><span class="o">.</span><span class="n">arange</span><span class="p">(</span><span class="n">n_stations</span><span class="p">)</span> <span class="o">+</span> <span class="mi">1</span><span class="p">)</span>
        <span class="n">ax</span><span class="o">.</span><span class="n">set_yticklabels</span><span class="p">(</span><span class="n">sort_stations</span><span class="p">)</span>
        <span class="n">ax</span><span class="o">.</span><span class="n">tick_params</span><span class="p">(</span><span class="n">which</span><span class="o">=</span><span class="s2">&quot;major&quot;</span><span class="p">,</span> <span class="n">axis</span><span class="o">=</span><span class="s2">&quot;y&quot;</span><span class="p">,</span> <span class="n">left</span><span class="o">=</span><span class="kc">False</span><span class="p">)</span>
        <span class="c1"># do some pretty formatting</span>
        <span class="n">ax</span><span class="o">.</span><span class="n">set_title</span><span class="p">(</span><span class="sa">f</span><span class="s2">&quot;Network(s): </span><span class="si">{</span><span class="s1">&#39;, &#39;</span><span class="o">.</span><span class="n">join</span><span class="p">(</span><span class="bp">self</span><span class="o">.</span><span class="n">df</span><span class="p">[</span><span class="s1">&#39;network&#39;</span><span class="p">]</span><span class="o">.</span><span class="n">unique</span><span class="p">()</span><span class="o">.</span><span class="n">tolist</span><span class="p">())</span><span class="si">}</span><span class="se">\n</span><span class="s2">&quot;</span>
                     <span class="sa">f</span><span class="s2">&quot;Files: </span><span class="si">{</span><span class="nb">sum</span><span class="p">(</span><span class="n">n_files</span><span class="p">)</span><span class="si">}</span><span class="s2">&quot;</span><span class="p">)</span>
        <span class="n">ax</span><span class="o">.</span><span class="n">grid</span><span class="p">(</span><span class="n">which</span><span class="o">=</span><span class="s2">&quot;major&quot;</span><span class="p">,</span> <span class="n">axis</span><span class="o">=</span><span class="s2">&quot;x&quot;</span><span class="p">)</span>
        <span class="n">ax</span><span class="o">.</span><span class="n">xaxis</span><span class="o">.</span><span class="n">set_tick_params</span><span class="p">(</span><span class="n">labeltop</span><span class="o">=</span><span class="s1">&#39;on&#39;</span><span class="p">)</span>
        <span class="n">ax</span><span class="o">.</span><span class="n">set_axisbelow</span><span class="p">(</span><span class="kc">True</span><span class="p">)</span>
        <span class="n">ax</span><span class="o">.</span><span class="n">set_ylim</span><span class="p">(</span><span class="mf">0.5</span><span class="p">,</span> <span class="n">n_stations</span> <span class="o">+</span> <span class="mf">0.5</span><span class="p">)</span>
        <span class="c1"># add number of files per station</span>
        <span class="n">ax_right</span> <span class="o">=</span> <span class="n">ax</span><span class="o">.</span><span class="n">twinx</span><span class="p">()</span>
        <span class="n">ax_right</span><span class="o">.</span><span class="n">set_ylim</span><span class="p">(</span><span class="mf">0.5</span><span class="p">,</span> <span class="n">n_stations</span> <span class="o">+</span> <span class="mf">0.5</span><span class="p">)</span>
        <span class="n">ax_right</span><span class="o">.</span><span class="n">set_yticks</span><span class="p">(</span><span class="n">np</span><span class="o">.</span><span class="n">arange</span><span class="p">(</span><span class="n">n_stations</span><span class="p">)</span> <span class="o">+</span> <span class="mi">1</span><span class="p">)</span>
        <span class="n">ax_right</span><span class="o">.</span><span class="n">set_yticklabels</span><span class="p">([</span><span class="sa">f</span><span class="s2">&quot;(</span><span class="si">{</span><span class="n">n</span><span class="si">}</span><span class="s2">)&quot;</span> <span class="k">for</span> <span class="n">n</span> <span class="ow">in</span> <span class="n">n_files</span><span class="p">],</span> <span class="n">fontsize</span><span class="o">=</span><span class="s2">&quot;x-small&quot;</span><span class="p">)</span>
        <span class="n">ax_right</span><span class="o">.</span><span class="n">tick_params</span><span class="p">(</span><span class="n">which</span><span class="o">=</span><span class="s2">&quot;major&quot;</span><span class="p">,</span> <span class="n">axis</span><span class="o">=</span><span class="s2">&quot;y&quot;</span><span class="p">,</span> <span class="n">right</span><span class="o">=</span><span class="kc">False</span><span class="p">)</span>
        <span class="c1"># save</span>
        <span class="k">if</span> <span class="n">saveas</span> <span class="ow">is</span> <span class="ow">not</span> <span class="kc">None</span><span class="p">:</span>
            <span class="n">fig</span><span class="o">.</span><span class="n">savefig</span><span class="p">(</span><span class="n">saveas</span><span class="p">)</span>
        <span class="c1"># show</span>
        <span class="n">plt</span><span class="o">.</span><span class="n">show</span><span class="p">()</span></div></div>
</pre></div>

           </div>
          </div>
          <footer>

  <hr/>

  <div role="contentinfo">
    <p>&#169; Copyright 2022, Tobias Köhne.</p>
  </div>

  Built with <a href="https://www.sphinx-doc.org/">Sphinx</a> using a
    <a href="https://github.com/readthedocs/sphinx_rtd_theme">theme</a>
    provided by <a href="https://readthedocs.org">Read the Docs</a>.
   

</footer>
        </div>
      </div>
    </section>
  </div>
  <script>
      jQuery(function () {
          SphinxRtdTheme.Navigation.enable(true);
      });
  </script> 

</body>
</html><|MERGE_RESOLUTION|>--- conflicted
+++ resolved
@@ -3,11 +3,7 @@
 <head>
   <meta charset="utf-8" />
   <meta name="viewport" content="width=device-width, initial-scale=1.0" />
-<<<<<<< HEAD
   <title>disstans.tools &mdash; DISSTANS 1.2-beta documentation</title>
-=======
-  <title>disstans.tools &mdash; DISSTANS 1.1.1 documentation</title>
->>>>>>> 0f811672
       <link rel="stylesheet" href="../../_static/pygments.css" type="text/css" />
       <link rel="stylesheet" href="../../_static/css/theme.css" type="text/css" />
     <link rel="shortcut icon" href="../../_static/favicon.ico"/>
@@ -35,11 +31,7 @@
             <img src="../../_static/logo.png" class="logo" alt="Logo"/>
           </a>
               <div class="version">
-<<<<<<< HEAD
                 1.2-beta
-=======
-                1.1.1
->>>>>>> 0f811672
               </div>
 <div role="search">
   <form id="rtd-search-form" class="wy-form" action="../../search.html" method="get">
