--- conflicted
+++ resolved
@@ -513,11 +513,7 @@
         else:
             return mapping
 
-<<<<<<< HEAD
-    def get_mapping_single(self, timevector):
-=======
-    def _get_mapping(self, timevector: pd.Series | pd.DatetimeIndex) -> np.ndarray:
->>>>>>> 0757206f
+    def get_mapping_single(self, timevector: pd.Series | pd.DatetimeIndex) -> np.ndarray:
         r"""
         Build the mapping matrix :math:`\mathbf{G}` given a time vector :math:`\mathbf{t}`
         for the active period. Called inside :meth:`~get_mapping`.
@@ -782,8 +778,7 @@
         except ValueError:
             warn(f"Step '{step}' not present.", category=RuntimeWarning, stacklevel=2)
 
-<<<<<<< HEAD
-    def get_mapping_single(self, timevector):
+    def get_mapping_single(self, timevector: pd.Series | pd.DatetimeIndex) -> np.ndarray:
         r"""
         Calculate the mapping factors at times :math:`t` as
 
@@ -796,18 +791,14 @@
 
         Parameters
         ----------
-        timevector : pandas.Series, pandas.DatetimeIndex
+        timevector
             :class:`~pandas.Series` of :class:`~pandas.Timestamp` or alternatively a
             :class:`~pandas.DatetimeIndex` containing the timestamps of each observation.
 
         Returns
         -------
-        coefs : numpy.ndarray
             Coefficients of the mapping matrix.
         """
-=======
-    def _get_mapping(self, timevector: pd.Series | pd.DatetimeIndex) -> np.ndarray:
->>>>>>> 0757206f
         coefs = np.array(timevector.values.reshape(-1, 1) >=
                          pd.DataFrame(data=self.timestamps,
                                       columns=["steptime"]).values.reshape(1, -1),
@@ -853,8 +844,7 @@
                 "kw_args": {"order": self.order, "min_exponent": self.min_exponent}}
         return arch
 
-<<<<<<< HEAD
-    def get_mapping_single(self, timevector):
+    def get_mapping_single(self, timevector: pd.Series | pd.DatetimeIndex) -> np.ndarray:
         r"""
         Calculate the mapping factors at times :math:`t` as
 
@@ -866,18 +856,14 @@
 
         Parameters
         ----------
-        timevector : pandas.Series, pandas.DatetimeIndex
+        timevector
             :class:`~pandas.Series` of :class:`~pandas.Timestamp` or alternatively a
             :class:`~pandas.DatetimeIndex` containing the timestamps of each observation.
 
         Returns
         -------
-        coefs : numpy.ndarray
             Coefficients of the mapping matrix.
         """
-=======
-    def _get_mapping(self, timevector: pd.Series | pd.DatetimeIndex) -> np.ndarray:
->>>>>>> 0757206f
         dt = self.tvec_to_numpycol(timevector)
         # the exponents increase by column
         exponents = np.arange(self.min_exponent, self.order + 1)
@@ -1032,8 +1018,7 @@
                             "obs_scale": self.observability_scale}}
         return arch
 
-<<<<<<< HEAD
-    def get_mapping_single(self, timevector):
+    def get_mapping_single(self, timevector: pd.Series | pd.DatetimeIndex) -> np.ndarray:
         r"""
         Calculate the mapping factors at times :math:`t` as
 
@@ -1052,18 +1037,14 @@
 
         Parameters
         ----------
-        timevector : pandas.Series, pandas.DatetimeIndex
+        timevector
             :class:`~pandas.Series` of :class:`~pandas.Timestamp` or alternatively a
             :class:`~pandas.DatetimeIndex` containing the timestamps of each observation.
 
         Returns
         -------
-        coefs : numpy.ndarray
             Coefficients of the mapping matrix.
         """
-=======
-    def _get_mapping(self, timevector: pd.Series | pd.DatetimeIndex) -> np.ndarray:
->>>>>>> 0757206f
         # get relative and normalized time
         trel = (self.tvec_to_numpycol(timevector).reshape(-1, 1, 1)
                 - self.scale * np.arange(self.num_parameters).reshape(1, -1, 1))
@@ -1182,8 +1163,7 @@
                             "obs_scale": self.observability_scale}}
         return arch
 
-<<<<<<< HEAD
-    def get_mapping_single(self, timevector):
+    def get_mapping_single(self, timevector: pd.Series | pd.DatetimeIndex) -> np.ndarray:
         r"""
         Calculate the mapping factors at times :math:`t` as
 
@@ -1196,18 +1176,14 @@
 
         Parameters
         ----------
-        timevector : pandas.Series, pandas.DatetimeIndex
+        timevector
             :class:`~pandas.Series` of :class:`~pandas.Timestamp` or alternatively a
             :class:`~pandas.DatetimeIndex` containing the timestamps of each observation.
 
         Returns
         -------
-        coefs : numpy.ndarray
             Coefficients of the mapping matrix.
         """
-=======
-    def _get_mapping(self, timevector: pd.Series | pd.DatetimeIndex) -> np.ndarray:
->>>>>>> 0757206f
         # get relative and normalized time
         trel = (self.tvec_to_numpycol(timevector).reshape(-1, 1, 1)
                 - self.scale * np.arange(self.num_parameters).reshape(1, -1, 1))
@@ -1307,26 +1283,21 @@
         raise NotImplementedError("BaseSplineSet is not designed to be exported and "
                                   "created directly, use a subclass.")
 
-<<<<<<< HEAD
-    def get_mapping_single(self, timevector):
+    def get_mapping_single(self, timevector: pd.Series | pd.DatetimeIndex) -> np.ndarray:
         r"""
         Calculate the mapping factors at times by accumulating the mapping factors
         of the different scales.
 
         Parameters
         ----------
-        timevector : pandas.Series, pandas.DatetimeIndex
+        timevector
             :class:`~pandas.Series` of :class:`~pandas.Timestamp` or alternatively a
             :class:`~pandas.DatetimeIndex` containing the timestamps of each observation.
 
         Returns
         -------
-        coefs : numpy.ndarray
             Coefficients of the mapping matrix.
         """
-=======
-    def _get_mapping(self, timevector: pd.Series | pd.DatetimeIndex) -> np.ndarray:
->>>>>>> 0757206f
         coefs = np.empty((timevector.size, self.num_parameters))
         ix_coefs = 0
         for model in self.splines:
@@ -1836,8 +1807,7 @@
                 "kw_args": {"period": self.period}}
         return arch
 
-<<<<<<< HEAD
-    def get_mapping_single(self, timevector):
+    def get_mapping_single(self, timevector: pd.Series | pd.DatetimeIndex) -> np.ndarray:
         r"""
         Calculate the mapping factors at times :math:`t` as
 
@@ -1849,18 +1819,14 @@
 
         Parameters
         ----------
-        timevector : pandas.Series, pandas.DatetimeIndex
+        timevector
             :class:`~pandas.Series` of :class:`~pandas.Timestamp` or alternatively a
             :class:`~pandas.DatetimeIndex` containing the timestamps of each observation.
 
         Returns
         -------
-        coefs : numpy.ndarray
             Coefficients of the mapping matrix.
         """
-=======
-    def _get_mapping(self, timevector: pd.Series | pd.DatetimeIndex) -> np.ndarray:
->>>>>>> 0757206f
         dt = self.tvec_to_numpycol(timevector)
         phase = 2*np.pi * dt / self.period
         coefs = np.stack([np.cos(phase), np.sin(phase)], axis=1)
@@ -1960,8 +1926,7 @@
                             "obs_scale": self.observability_scale}}
         return arch
 
-<<<<<<< HEAD
-    def get_mapping_single(self, timevector):
+    def get_mapping_single(self, timevector: pd.Series | pd.DatetimeIndex) -> np.ndarray:
         r"""
         Calculate the mapping factors at times :math:`t` as
 
@@ -1975,18 +1940,14 @@
 
         Parameters
         ----------
-        timevector : pandas.Series, pandas.DatetimeIndex
+        timevector
             :class:`~pandas.Series` of :class:`~pandas.Timestamp` or alternatively a
             :class:`~pandas.DatetimeIndex` containing the timestamps of each observation.
 
         Returns
         -------
-        coefs : numpy.ndarray
             Coefficients of the mapping matrix.
         """
-=======
-    def _get_mapping(self, timevector: pd.Series | pd.DatetimeIndex) -> np.ndarray:
->>>>>>> 0757206f
         # get phase and normalized [0, 1) phase
         dt = self.tvec_to_numpycol(timevector)
         phase = 2*np.pi * dt.reshape(-1, 1) / self.period
@@ -2129,8 +2090,7 @@
                             "sign_constraint": self.sign_constraint}}
         return arch
 
-<<<<<<< HEAD
-    def get_mapping_single(self, timevector):
+    def get_mapping_single(self, timevector: pd.Series | pd.DatetimeIndex) -> np.ndarray:
         r"""
         Calculate the mapping factors at times :math:`t` as
 
@@ -2142,18 +2102,14 @@
 
         Parameters
         ----------
-        timevector : pandas.Series, pandas.DatetimeIndex
+        timevector
             :class:`~pandas.Series` of :class:`~pandas.Timestamp` or alternatively a
             :class:`~pandas.DatetimeIndex` containing the timestamps of each observation.
 
         Returns
         -------
-        coefs : numpy.ndarray
             Coefficients of the mapping matrix.
         """
-=======
-    def _get_mapping(self, timevector: pd.Series | pd.DatetimeIndex) -> np.ndarray:
->>>>>>> 0757206f
         dt = self.tvec_to_numpycol(timevector)
         coefs = np.log1p(dt.reshape(-1, 1) / self.tau.reshape(1, -1))
         return coefs
@@ -2224,8 +2180,7 @@
                             "sign_constraint": self.sign_constraint}}
         return arch
 
-<<<<<<< HEAD
-    def get_mapping_single(self, timevector):
+    def get_mapping_single(self, timevector: pd.Series | pd.DatetimeIndex) -> np.ndarray:
         r"""
         Calculate the mapping factors at times :math:`t` as
 
@@ -2237,18 +2192,14 @@
 
         Parameters
         ----------
-        timevector : pandas.Series, pandas.DatetimeIndex
+        timevector
             :class:`~pandas.Series` of :class:`~pandas.Timestamp` or alternatively a
             :class:`~pandas.DatetimeIndex` containing the timestamps of each observation.
 
         Returns
         -------
-        coefs : numpy.ndarray
             Coefficients of the mapping matrix.
         """
-=======
-    def _get_mapping(self, timevector: pd.Series | pd.DatetimeIndex) -> np.ndarray:
->>>>>>> 0757206f
         dt = self.tvec_to_numpycol(timevector)
         coefs = 1 - np.exp(-dt.reshape(-1, 1) / self.tau.reshape(1, -1))
         return coefs
@@ -2297,8 +2248,7 @@
                 "kw_args": {"tau": self.tau}}
         return arch
 
-<<<<<<< HEAD
-    def get_mapping_single(self, timevector):
+    def get_mapping_single(self, timevector: pd.Series | pd.DatetimeIndex) -> np.ndarray:
         r"""
         Calculate the mapping factors at times :math:`t` as
 
@@ -2310,18 +2260,14 @@
 
         Parameters
         ----------
-        timevector : pandas.Series, pandas.DatetimeIndex
+        timevector
             :class:`~pandas.Series` of :class:`~pandas.Timestamp` or alternatively a
             :class:`~pandas.DatetimeIndex` containing the timestamps of each observation.
 
         Returns
         -------
-        coefs : numpy.ndarray
             Coefficients of the mapping matrix.
         """
-=======
-    def _get_mapping(self, timevector: pd.Series | pd.DatetimeIndex) -> np.ndarray:
->>>>>>> 0757206f
         dt = self.tvec_to_numpycol(timevector)
         coefs = np.arctan(dt / self.tau).reshape(-1, 1) / np.pi + 0.5
         return coefs
@@ -2366,8 +2312,7 @@
                 "kw_args": {"tau": self.tau}}
         return arch
 
-<<<<<<< HEAD
-    def get_mapping_single(self, timevector):
+    def get_mapping_single(self, timevector: pd.Series | pd.DatetimeIndex) -> np.ndarray:
         r"""
         Calculate the mapping factors at times :math:`t` as
 
@@ -2379,18 +2324,14 @@
 
         Parameters
         ----------
-        timevector : pandas.Series, pandas.DatetimeIndex
+        timevector
             :class:`~pandas.Series` of :class:`~pandas.Timestamp` or alternatively a
             :class:`~pandas.DatetimeIndex` containing the timestamps of each observation.
 
         Returns
         -------
-        coefs : numpy.ndarray
             Coefficients of the mapping matrix.
         """
-=======
-    def _get_mapping(self, timevector: pd.Series | pd.DatetimeIndex) -> np.ndarray:
->>>>>>> 0757206f
         dt = self.tvec_to_numpycol(timevector)
         coefs = np.tanh(dt / self.tau).reshape(-1, 1) / 2 + 0.5
         return coefs
