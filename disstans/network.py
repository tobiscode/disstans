--- conflicted
+++ resolved
@@ -22,12 +22,9 @@
 from matplotlib.patches import Rectangle
 from cartopy.io.ogc_clients import WMTSRasterSource
 from cmcrameri import cm as scm
-<<<<<<< HEAD
 from scipy.stats import circmean
-=======
 from collections.abc import Iterator, Callable
 from typing import Any, Literal
->>>>>>> 0757206f
 
 from . import timeseries as disstans_ts
 from . import models as disstans_models
@@ -168,7 +165,6 @@
         return pd.DataFrame(data={station.name: station.location for station in self},
                             index=["Latitude [°]", "Longitude [°]", "Altitude [m]"]).T
 
-<<<<<<< HEAD
     @property
     def mean_longitude(self):
         """ Mean longitude [°] of all stations """
@@ -177,10 +173,7 @@
         else:
             raise RuntimeError("No stations in network.")
 
-    def __str__(self):
-=======
     def __str__(self) -> str:
->>>>>>> 0757206f
         """
         Special function that returns a readable summary of the network.
         Accessed, for example, by Python's ``print()`` built-in function.
@@ -1005,53 +998,37 @@
         solver, station_time, station_models, kw_args = parameter_tuple
         return solver(station_time, station_models, **kw_args)
 
-<<<<<<< HEAD
-    def spatialfit(self, ts_description, penalty, reweight_func, spatial_l0_models,
-                   spatial_reweight_iters, spatial_reweight_percentile=0.5,
-                   spatial_reweight_max_rms=1e-9, spatial_reweight_max_changed=0,
-                   spatial_reweight_agg_comps=True, dist_num_avg=4,
-                   dist_weight_min=None, dist_weight_max=None,
-                   local_l0_models=[], local_reweight_iters=1,
-                   local_reweight_coupled=True, formal_covariance=False,
-                   use_data_variance=True, use_data_covariance=True,
-                   use_internal_scales=True, verbose=False, no_pbar=False,
-                   extended_stats=False, keep_mdl_res_as=None, return_solutions=False,
-                   zero_threshold=1e-4, cov_zero_threshold=1e-6, num_threads_evaluate=None,
-                   roll_mean_kernel=30, cvxpy_kw_args={"solver": "SCS"}):
-=======
     def spatialfit(self,
                    ts_description: str,
                    penalty: float | list[float] | np.ndarray,
-                   spatial_reweight_models: list[str],
+                   reweight_func: Callable,
+                   spatial_l0_models: list[str],
                    spatial_reweight_iters: int,
                    spatial_reweight_percentile: float = 0.5,
                    spatial_reweight_max_rms: float = 1e-9,
                    spatial_reweight_max_changed: float = 0.0,
-                   spatial_reweight_agg_comps: bool = False,
+                   spatial_reweight_agg_comps: bool = True,
                    dist_num_avg: int = 4,
                    dist_weight_min: float | None = None,
                    dist_weight_max: float | None = None,
-                   continuous_reweight_models: list[str] = [],
+                   local_l0_models: list[str] = [],
                    local_reweight_iters: int = 1,
-                   local_reweight_func: Callable | None = None,
                    local_reweight_coupled: bool = True,
                    formal_covariance: bool = False,
                    use_data_variance: bool = True,
                    use_data_covariance: bool = True,
                    use_internal_scales: bool = True,
-                   cov_zero_threshold: float = 1e-6,
                    verbose: bool = False,
                    no_pbar: bool = False,
-                   return_stats: bool = True,
                    extended_stats: bool = False,
                    keep_mdl_res_as: tuple[str, str] = None,
                    return_solutions: bool = False,
                    zero_threshold: float = 1e-4,
+                   cov_zero_threshold: float = 1e-6,
                    num_threads_evaluate: int | None = None,
                    roll_mean_kernel: int = 30,
-                   **cvxpy_kw_args
+                   cvxpy_kw_args: dict = {"solver": "SCS"}
                    ) -> tuple[dict[str, Any], dict[str, Solution] | None]:
->>>>>>> 0757206f
         r"""
         Fit the models for a specific timeseries at all stations using the
         spatiotemporal capabilities of :func:`~disstans.solvers.lasso_regression`,
@@ -1099,19 +1076,13 @@
             weights at each iteration.
             ``penalty`` can either be a single value used for all components, or a list
             or NumPy array specifying a penalty for each component in the data.
-<<<<<<< HEAD
-        reweight_func : ReweightingFunction
+        reweight_func
             An instance of a reweighting function that will be used by
             :func:`~disstans.solvers.lasso_regression`.
-        spatial_l0_models : list
+        spatial_l0_models
             Names of models to use in the spatial reweighting, resulting in spatial L0
             regularization.
-        spatial_reweight_iters : int
-=======
-        spatial_reweight_models
-            Names of models to use in the spatial reweighting.
         spatial_reweight_iters
->>>>>>> 0757206f
             Number of spatial reweighting iterations.
         spatial_reweight_percentile
             Percentile used in the spatial reweighting.
@@ -1137,30 +1108,15 @@
             Enforce a minimum value of :math:`D_j` (in kilometers).
         dist_weight_max
             Enforce a maximum value of :math:`D_j` (in kilometers).
-<<<<<<< HEAD
-        local_l0_models : list
+        local_l0_models
             Names of models that should carry over their weights from one solver iteration
             to the next, but should not be reweighted spatially, resulting in local L0
             regularization.
-        local_reweight_iters : int, optional
-            Number of local reweighting iterations, see ``reweight_max_iters`` in
-            :func:`~disstans.solvers.lasso_regression`.
-        local_reweight_coupled : bool, optional
-            If ``True`` (default) and reweighting is active, the L1 penalty hyperparameter
-=======
-        continuous_reweight_models
-            Names of models that should carry over their weights from one solver iteration
-            to the next, but should not be reweighted.
         local_reweight_iters
             Number of local reweighting iterations, see ``reweight_max_iters`` in
             :func:`~disstans.solvers.lasso_regression`.
-        local_reweight_func
-            An instance of a reweighting function that will be used by
-            :func:`~disstans.solvers.lasso_regression`.
-            Defaults to an inverse reweighting with stability parameter ``eps=1e-4``.
         local_reweight_coupled
             If ``True`` and reweighting is active, the L1 penalty hyperparameter
->>>>>>> 0757206f
             is coupled with the reweighting weights (see Notes in
             :func:`~disstans.solvers.lasso_regression`).
         formal_covariance
@@ -1175,10 +1131,6 @@
         use_internal_scales
             Sets whether internal scaling should be used when reweighting, see
             ``use_internal_scales`` in :func:`~disstans.solvers.lasso_regression`.
-        cov_zero_threshold
-            When extracting the formal covariance matrix, assume parameters with absolute
-            values smaller than ``cov_zero_threshold`` are effectively zero.
-            Internal scales are always respected.
         verbose
             If ``True``, print statistics along the way.
         no_pbar
@@ -1195,22 +1147,15 @@
             to skip :meth:`~disstans.network.Network.evaluate` (for ``output_description``)
             and the calculation of the residual as done with ``residual_description`` by
             :meth:`~disstans.network.Network.fitevalres` after finishing the spatial fitting.
-<<<<<<< HEAD
-        zero_threshold : float, optional
-            When calculating statistics, assume parameters with absolute values smaller than
-            ``zero_threshold`` are effectively zero.
-        cov_zero_threshold : float, optional
-            Covariance zero threshold, see :func:`~disstans.solvers.lasso_regression`.
-        num_threads_evaluate : int, optional
-=======
         return_solutions
             If ``True``, return a dictionary of all solutions produced by the calls to
             the solver function.
         zero_threshold
-            When extracting the formal covariance matrix or calculating statistics, assume
-            parameters with absolute values smaller than ``zero_threshold`` are effectively zero.
+            When calculating statistics, assume parameters with absolute values smaller than
+            ``zero_threshold`` are effectively zero.
+        cov_zero_threshold
+            Covariance zero threshold, see :func:`~disstans.solvers.lasso_regression`.
         num_threads_evaluate
->>>>>>> 0757206f
             If ``extended_stats=True`` and ``formal_covariance=True``, there will be calls to
             :meth:`~evaluate` that will estimate the predicted variance,
             which will be memory-intensive if the timeseries are long. Using the same number
@@ -1221,11 +1166,7 @@
         roll_mean_kernel
             Only used if ``extended_stats=True``. This is the kernel size that gets used in the
             analysis of the residuals between each fitting step.
-<<<<<<< HEAD
-        cvxpy_kw_args : dict, optional
-=======
-        **cvxpy_kw_args
->>>>>>> 0757206f
+        cvxpy_kw_args
             Additional keyword arguments passed on to CVXPY's ``solve()`` function,
             see ``cvxpy_kw_args`` in :func:`~disstans.solvers.lasso_regression`.
 
@@ -2452,18 +2393,14 @@
                                  index=stat_names_out, columns=v_pred_cols)
         return df_v_pred, rotation_vector, rotation_covariance
 
-<<<<<<< HEAD
-    def _create_map_figure(self, gui_settings, annotate_stations, subset_stations=None,
-                           center_longitude=0):
-=======
     def _create_map_figure(self,
                            gui_settings: dict[str, Any],
                            annotate_stations: bool,
-                           subset_stations: list[str] | None = None
+                           subset_stations: list[str] | None = None,
+                           center_longitude: float = 0.0
                            ) -> tuple[mpl.Figure, mpl.Axis, ccrs.CRS, ccrs.CRS,
                                       list[str], matplotlib.collections.PathCollection,
                                       list[float], list[float]]:
->>>>>>> 0757206f
         # get location data and projections
         if subset_stations:
             stat_names = subset_stations
@@ -2591,13 +2528,6 @@
         else:
             plt.show()
 
-<<<<<<< HEAD
-    def gui(self, station=None, timeseries=None, fit_list=None, sum_models=True,
-            verbose=False, annotate_stations=True, save=False, save_map=False,
-            save_kw_args={"format": "png"}, scalogram_kw_args=None, mark_events=None,
-            lon_min=None, lon_max=None, lat_min=None, lat_max=None, stepdetector={},
-            trend_kw_args={}, analyze_kw_args={}, rms_on_map={}, gui_kw_args={}):
-=======
     def gui(self,
             station: str | None = None,
             timeseries: list[str] | None = None,
@@ -2610,13 +2540,16 @@
             save_kw_args: dict[str, Any] = {"format": "png"},
             scalogram_kw_args: dict[str, Any] | None = None,
             mark_events: pd.DataFrame | list[pd.DataFrame] | None = None,
+            lon_min: float | None = None,
+            lon_max: float | None = None,
+            lat_min: float | None = None,
+            lat_max: float | None = None,
             stepdetector: dict[str, Any] = {},
             trend_kw_args: dict[str, Any] = {},
             analyze_kw_args: dict[str, Any] = {},
             rms_on_map: dict[str, Any] = {},
             gui_kw_args: dict[str, Any] = {}
             ) -> None:
->>>>>>> 0757206f
         """
         Provides a Graphical User Interface (GUI) to visualize the network and all
         of its different stations, timeseries, and models.
@@ -2682,19 +2615,15 @@
             If passed, a DataFrame or list of DataFrames that contain the columns
             ``'station'`` and ``'time'``. For each timestamp, a vertical line is plotted
             onto the station's timeseries and the relevant entries are printed out.
-<<<<<<< HEAD
-        lon_min : float, optional
+        lon_min
             Specify the map's minimum longitude (in degrees).
-        lon_max : float, optional
+        lon_max
             Specify the map's maximum longitude (in degrees).
-        lat_min : float, optional
+        lat_min
             Specify the map's minimum latitude (in degrees).
-        lat_max : float, optional
+        lat_max
             Specify the map's maximum latitude (in degrees).
-        stepdetector : dict, optional
-=======
         stepdetector
->>>>>>> 0757206f
             Passing this dictionary will enable the plotting of events related to possible
             steps, both on the map (in case of an earthquake catalog) and in the timeseries
             (in case of detected steps by :class:`~disstans.processing.StepDetector` or a
