--- conflicted
+++ resolved
@@ -667,13 +667,8 @@
         return results
 
     def get_trend(self, ts_description, fit_list=None, components=None, total=False,
-<<<<<<< HEAD
                   t_start=None, t_end=None, use_formal_variance=None, include_sigma=False,
-                  time_unit="D"):
-=======
-                  t_start=None, t_end=None, include_sigma=False, time_unit="D",
-                  ignore_missing=False):
->>>>>>> ca518ebc
+                  time_unit="D", ignore_missing=False):
         r"""
         Calculates a linear trend through the desired model fits and over some time span.
 
@@ -817,11 +812,7 @@
                 GtWG = Gsub.T @ Gsub
                 GtWd = Gsub.T @ fit_sum[inside, icomp][validsub]
             trend[icomp] = np.linalg.lstsq(GtWG, GtWd.squeeze(), rcond=None)[0][1]
-<<<<<<< HEAD
             if include_sigma:
-=======
-            if include_sigma and (fit_sum_var is not None):
->>>>>>> ca518ebc
                 if Gsub.shape[0] == 2:
                     trend_sigma[icomp] = 0
                 else:
